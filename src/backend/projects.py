from __future__ import annotations

import json
import uuid
from collections import defaultdict
from datetime import datetime, date
from decimal import Decimal
from typing import Dict, Any, List, Optional, Tuple

from flask import Blueprint, jsonify, request
from flask_jwt_extended import jwt_required, get_jwt_identity
from sqlalchemy import select

<<<<<<< HEAD
from .models import db, User, Project, ProjectStatus, UserRole, WorkerType, WorkOrder, WorkOrderStatus, ProjectMember, ProjectInvitation
=======
from .models import db, User, Project, ProjectStatus, UserRole, WorkOrder, WorkOrderStatus, Audit, AuditEntityType
>>>>>>> 6a080817
from .progress import compute_work_order_rollup, compute_schedule_stats, compute_earned_value, to_decimal, normalize_weights
from .email_service import create_project_invitation, send_invitation_email, validate_invitation_token, accept_invitation

projects_bp = Blueprint("projects", __name__, url_prefix="/api/projects")


def create_audit_log(entity_type: AuditEntityType, entity_id: int, user_id: int, field: str, old_value: str, new_value: str, session_id: str = None, project_id: int = None):
    """Helper function to create an audit log entry"""
    audit_log = Audit(
        entityType=entity_type,
        entityId=entity_id,
        userId=user_id,
        field=field,
        oldValue=old_value,
        newValue=new_value,
        sessionId=session_id,
        projectId=project_id
    )
    db.session.add(audit_log)


def get_crew_member_names(crew_json: str) -> str:
    """Convert crew member JSON to human-readable names"""
    if not crew_json or crew_json == "[]":
        return "No team members"
    
    try:
        member_ids = json.loads(crew_json)
        if not member_ids:
            return "No team members"
        
        # Get user names for the IDs
        users = User.query.filter(User.id.in_(member_ids)).all()
        user_names = []
        
        for member_id in member_ids:
            user = next((u for u in users if u.id == member_id), None)
            if user:
                user_names.append(f"{user.firstName} {user.lastName}")
            else:
                user_names.append(f"User #{member_id}")
        
        return ", ".join(user_names)
    except (json.JSONDecodeError, TypeError):
        return "Invalid team data"


@projects_bp.get("/test")
def test_endpoint():
    """Test endpoint without JWT to verify routing works"""
    return jsonify({"message": "Projects endpoint is working"}), 200


def require_project_manager():
    """Decorator to ensure only project managers can access certain endpoints"""
    user_id = int(get_jwt_identity())
    user = User.query.filter_by(id=user_id, isActive=True).first()
    if not user or user.role != UserRole.PROJECT_MANAGER:
        return jsonify({"error": "Only project managers can perform this action"}), 403
    return None


@projects_bp.post("/")
@jwt_required()
def create_project():
    # Check if user is a project manager
    auth_error = require_project_manager()
    if auth_error:
        return auth_error
    
    payload = request.get_json(silent=True) or request.form.to_dict() or {}
    
    # Required fields
    required_fields = ["name", "startDate", "endDate"]
    missing = [f for f in required_fields if not payload.get(f)]
    if missing:
        return jsonify({"error": f"Missing required fields: {', '.join(missing)}"}), 400
    
    # Validate dates
    try:
        start_date = datetime.strptime(payload["startDate"], "%Y-%m-%d").date()
        end_date = datetime.strptime(payload["endDate"], "%Y-%m-%d").date()
    except ValueError:
        return jsonify({"error": "Invalid date format. Use YYYY-MM-DD"}), 400
    
    if start_date >= end_date:
        return jsonify({"error": "End date must be after start date"}), 400
    
    # Validate status if provided
    status = ProjectStatus.PLANNING  # default
    if payload.get("status"):
        try:
            status = ProjectStatus(payload["status"].lower())
        except ValueError:
            return jsonify({"error": "Invalid status. Must be planning, in_progress, on_hold, completed, or cancelled"}), 400
    
    # Validate priority if provided
    priority = payload.get("priority", "medium")
    if priority not in ["low", "medium", "high", "critical"]:
        return jsonify({"error": "Invalid priority. Must be low, medium, high, or critical"}), 400
    
    # Validate budget if provided
    estimated_budget = None
    if payload.get("estimatedBudget"):
        try:
            estimated_budget = float(payload["estimatedBudget"])
            if estimated_budget < 0:
                return jsonify({"error": "Estimated budget must be positive"}), 400
        except ValueError:
            return jsonify({"error": "Invalid estimated budget format"}), 400
    
    # Get current user as project manager
    user_id = int(get_jwt_identity())
    
    project = Project(
        name=payload["name"],
        description=payload.get("description"),
        location=payload.get("location"),
        startDate=start_date,
        endDate=end_date,
        status=status,
        priority=priority,
        estimatedBudget=estimated_budget,
        projectManagerId=user_id,
    )
    
    db.session.add(project)
    db.session.commit()
    
    return jsonify({"project": project.to_dict()}), 201


@projects_bp.delete("/<int:project_id>")
@jwt_required()
def delete_project(project_id):
    # Check if user is a project manager
    auth_error = require_project_manager()
    if auth_error:
        return auth_error
    
    project = Project.query.filter_by(id=project_id, isActive=True).first()
    if not project:
        return jsonify({"error": "Project not found"}), 404
    
    # Check if the current user is the project manager of this project
    user_id = int(get_jwt_identity())
    if project.projectManagerId != user_id:
        return jsonify({"error": "You can only delete projects you manage"}), 403
    
    # Soft delete: set isActive to False
    project.isActive = False
    db.session.commit()
    
    return jsonify({"message": "Project deleted successfully"}), 200


@projects_bp.get("/")
@jwt_required()
def get_projects():
    """Get all projects (accessible by all authenticated users)"""
    projects = Project.query.all()
    return jsonify({"projects": [project.to_dict() for project in projects]}), 200


@projects_bp.get("/<int:project_id>")
@jwt_required()
def get_project(project_id):
    """Get a specific project by ID"""

    user_id = get_jwt_identity()
    user = User.query.get(user_id)
    
    if not user:
        return jsonify({"error": "User not found"}), 404
    
    project = Project.query.filter_by(id=project_id, isActive=True).first()
    if not project:
        return jsonify({"error": "Project not found"}), 404
    
    return jsonify({"project": project.to_dict()}), 200




@projects_bp.get("/my-projects")
@jwt_required()
def get_my_projects():
    """Get projects managed by the current user (for project managers)"""
    user_id = int(get_jwt_identity())
    user = User.query.filter_by(id=user_id, isActive=True).first()
    
    if user.role == UserRole.PROJECT_MANAGER:
        projects = Project.query.filter_by(projectManagerId=user_id, isActive=True).all()
    else:
        # For now, other roles see all projects
        # In the future, this could be filtered based on assignments
        projects = Project.query.filter_by(isActive=True).all()
    
    return jsonify({"projects": [project.to_dict() for project in projects]}), 200

<<<<<<< HEAD
=======

@projects_bp.put("/<int:project_id>")
@jwt_required()
def update_project(project_id):
    """Update a project (with access control)"""
    user_id = get_jwt_identity()
    user = User.query.get(user_id)
    
    if not user:
        return jsonify({"error": "User not found"}), 404
    
    project = Project.query.get(project_id)
    if not project:
        return jsonify({"error": "Project not found"}), 404
    
    # Check if user has permission to update this project
    if user.role == UserRole.ADMIN:
        # Admins can update any project
        pass
    elif user.role == UserRole.PROJECT_MANAGER and project.projectManagerId == int(user_id):
        # Project managers can update their own projects
        pass
    else:
        return jsonify({"error": "Access denied"}), 403
    
    # Generate a session ID for this update to group all changes together
    session_id = str(uuid.uuid4())
    payload = request.get_json(silent=True) or request.form.to_dict() or {}
    
    # Store original values for audit logging
    original_values = {
        "name": project.name,
        "description": project.description,
        "location": project.location,
        "priority": project.priority,
        "status": project.status.value if project.status else None,
        "estimatedBudget": f"{project.estimatedBudget:.2f}" if project.estimatedBudget else None,
        "actualCost": f"{project.actualCost:.2f}" if project.actualCost else None,
        "startDate": project.startDate.isoformat() if project.startDate else None,
        "endDate": project.endDate.isoformat() if project.endDate else None,
        "actualStartDate": project.actualStartDate.isoformat() if project.actualStartDate else None,
        "actualEndDate": project.actualEndDate.isoformat() if project.actualEndDate else None,
        "crewMembers": project.crewMembers or "[]",
    }
    
    # Update basic fields with audit logging
    if "name" in payload and payload["name"] != original_values["name"]:
        create_audit_log(AuditEntityType.PROJECT, project_id, user_id, "name", original_values["name"], payload["name"], session_id, project_id)
        project.name = payload["name"]
    
    if "description" in payload and payload["description"] != original_values["description"]:
        create_audit_log(AuditEntityType.PROJECT, project_id, user_id, "description", original_values["description"], payload["description"], session_id, project_id)
        project.description = payload["description"]
    
    if "location" in payload and payload["location"] != original_values["location"]:
        create_audit_log(AuditEntityType.PROJECT, project_id, user_id, "location", original_values["location"], payload["location"], session_id, project_id)
        project.location = payload["location"]
    
    if "priority" in payload:
        if payload["priority"] not in ["low", "medium", "high", "critical"]:
            return jsonify({"error": "Invalid priority. Must be low, medium, high, or critical"}), 400
        if payload["priority"] != original_values["priority"]:
            create_audit_log(AuditEntityType.PROJECT, project_id, user_id, "priority", original_values["priority"], payload["priority"], session_id, project_id)
            project.priority = payload["priority"]
    
    if "status" in payload:
        try:
            new_status = ProjectStatus(payload["status"].lower())
            if new_status.value != original_values["status"]:
                create_audit_log(AuditEntityType.PROJECT, project_id, user_id, "status", original_values["status"], new_status.value, session_id, project_id)
                project.status = new_status
        except ValueError:
            return jsonify({"error": "Invalid status. Must be planning, in_progress, on_hold, completed, or cancelled"}), 400
    
    # Update crew members if provided
    if "crewMembers" in payload:
        crew_members = payload["crewMembers"]
        print(f"[DEBUG] Updating crew members for project {project_id}: {crew_members}")
        if isinstance(crew_members, list):
            # Convert to list of integers (user IDs)
            try:
                member_ids = [int(member) if isinstance(member, (int, str)) and str(member).isdigit() else member for member in crew_members]
                new_crew_json = json.dumps(member_ids) if member_ids else "[]"
                
                # Check if crew members actually changed
                if new_crew_json != original_values["crewMembers"]:
                    # Get user names for better audit log display
                    old_member_names = get_crew_member_names(original_values["crewMembers"])
                    new_member_names = get_crew_member_names(new_crew_json)
                    
                    create_audit_log(
                        AuditEntityType.PROJECT, 
                        project_id, 
                        user_id, 
                        "crewMembers", 
                        old_member_names, 
                        new_member_names, 
                        session_id
                    )
                    project.set_crew_members(member_ids)
                    print(f"[DEBUG] Set crew members to: {member_ids}")
                    print(f"[DEBUG] Stored crew members JSON: {project.crewMembers}")
                else:
                    print(f"[DEBUG] Crew members unchanged, skipping audit log")
            except (ValueError, TypeError) as e:
                print(f"[DEBUG] Error updating crew members: {e}")
                return jsonify({"error": "Invalid crew members format"}), 400
        else:
            print(f"[DEBUG] Crew members is not a list: {type(crew_members)}")
            return jsonify({"error": "Crew members must be a list"}), 400
    
    # Update budget if provided
    if "estimatedBudget" in payload:
        try:
            budget = float(payload["estimatedBudget"]) if payload["estimatedBudget"] else None
            if budget is not None and budget < 0:
                return jsonify({"error": "Estimated budget must be positive"}), 400
            budget_str = f"{budget:.2f}" if budget is not None else None
            if budget_str != original_values["estimatedBudget"]:
                create_audit_log(AuditEntityType.PROJECT, project_id, user_id, "estimatedBudget", original_values["estimatedBudget"], budget_str, session_id, project_id)
                project.estimatedBudget = budget
        except ValueError:
            return jsonify({"error": "Invalid estimated budget format"}), 400
    
    if "actualCost" in payload:
        try:
            cost = float(payload["actualCost"]) if payload["actualCost"] else None
            if cost is not None and cost < 0:
                return jsonify({"error": "Actual cost must be positive"}), 400
            cost_str = f"{cost:.2f}" if cost is not None else None
            if cost_str != original_values["actualCost"]:
                create_audit_log(AuditEntityType.PROJECT, project_id, user_id, "actualCost", original_values["actualCost"], cost_str, session_id, project_id)
                project.actualCost = cost
        except ValueError:
            return jsonify({"error": "Invalid actual cost format"}), 400
    
    # Update dates if provided
    if "startDate" in payload:
        try:
            new_start_date = datetime.strptime(payload["startDate"], "%Y-%m-%d").date()
            new_start_date_str = new_start_date.isoformat()
            if new_start_date_str != original_values["startDate"]:
                create_audit_log(AuditEntityType.PROJECT, project_id, user_id, "startDate", original_values["startDate"], new_start_date_str, session_id, project_id)
                project.startDate = new_start_date
        except ValueError:
            return jsonify({"error": "Invalid start date format. Use YYYY-MM-DD"}), 400
    
    if "endDate" in payload:
        try:
            new_end_date = datetime.strptime(payload["endDate"], "%Y-%m-%d").date()
            new_end_date_str = new_end_date.isoformat()
            if new_end_date_str != original_values["endDate"]:
                create_audit_log(AuditEntityType.PROJECT, project_id, user_id, "endDate", original_values["endDate"], new_end_date_str, session_id, project_id)
                project.endDate = new_end_date
        except ValueError:
            return jsonify({"error": "Invalid end date format. Use YYYY-MM-DD"}), 400
    
    if "actualStartDate" in payload:
        try:
            new_actual_start_date = datetime.strptime(payload["actualStartDate"], "%Y-%m-%d").date() if payload["actualStartDate"] else None
            new_actual_start_date_str = new_actual_start_date.isoformat() if new_actual_start_date else None
            if new_actual_start_date_str != original_values["actualStartDate"]:
                create_audit_log(AuditEntityType.PROJECT, project_id, user_id, "actualStartDate", original_values["actualStartDate"], new_actual_start_date_str, session_id, project_id)
                project.actualStartDate = new_actual_start_date
        except ValueError:
            return jsonify({"error": "Invalid actual start date format. Use YYYY-MM-DD"}), 400
    
    if "actualEndDate" in payload:
        try:
            new_actual_end_date = datetime.strptime(payload["actualEndDate"], "%Y-%m-%d").date() if payload["actualEndDate"] else None
            new_actual_end_date_str = new_actual_end_date.isoformat() if new_actual_end_date else None
            if new_actual_end_date_str != original_values["actualEndDate"]:
                create_audit_log(AuditEntityType.PROJECT, project_id, user_id, "actualEndDate", original_values["actualEndDate"], new_actual_end_date_str, session_id, project_id)
                project.actualEndDate = new_actual_end_date
        except ValueError:
            return jsonify({"error": "Invalid actual end date format. Use YYYY-MM-DD"}), 400
    
    # Validate date consistency
    if project.startDate and project.endDate and project.startDate >= project.endDate:
        return jsonify({"error": "End date must be after start date"}), 400
    
    db.session.commit()
    
    return jsonify({"project": project.to_dict()}), 200


@projects_bp.patch("/<int:project_id>/worker-update")
@jwt_required()
def worker_update_project(project_id):
    """Limited update endpoint for workers: allow description, location, priority, status, estimatedBudget, actualCost, actualStartDate, actualEndDate."""
    user_id = get_jwt_identity()
    user = User.query.get(user_id)
    
    if not user:
        return jsonify({"error": "User not found"}), 404
    
    project = Project.query.get(project_id)
    if not project:
        return jsonify({"error": "Project not found"}), 404
    
    # Check if user is a worker and has access to this project
    if user.role != UserRole.WORKER:
        return jsonify({"error": "This endpoint is only for workers"}), 403
    
    # Check if worker is assigned to this project
    crew_members = project.get_crew_members()
    if int(user_id) not in crew_members:
        return jsonify({"error": "Access denied - you are not assigned to this project"}), 403
    
    # Generate a session ID for this update to group all changes together
    session_id = str(uuid.uuid4())
    payload = request.get_json(silent=True) or request.form.to_dict() or {}
    
    # Store original values for audit logging
    original_values = {
        "description": project.description,
        "location": project.location,
        "priority": project.priority,
        "status": project.status.value if project.status else None,
        "estimatedBudget": f"{project.estimatedBudget:.2f}" if project.estimatedBudget else None,
        "actualCost": f"{project.actualCost:.2f}" if project.actualCost else None,
        "actualStartDate": project.actualStartDate.isoformat() if project.actualStartDate else None,
        "actualEndDate": project.actualEndDate.isoformat() if project.actualEndDate else None,
    }
    
    # Update fields with audit logging (limited fields for workers)
    if "description" in payload and payload["description"] != original_values["description"]:
        create_audit_log(AuditEntityType.PROJECT, project_id, user_id, "description", original_values["description"], payload["description"], session_id, project_id)
        project.description = payload["description"]
    
    if "location" in payload and payload["location"] != original_values["location"]:
        create_audit_log(AuditEntityType.PROJECT, project_id, user_id, "location", original_values["location"], payload["location"], session_id, project_id)
        project.location = payload["location"]
    
    if "priority" in payload:
        if payload["priority"] not in ["low", "medium", "high", "critical"]:
            return jsonify({"error": "Invalid priority. Must be low, medium, high, or critical"}), 400
        if payload["priority"] != original_values["priority"]:
            create_audit_log(AuditEntityType.PROJECT, project_id, user_id, "priority", original_values["priority"], payload["priority"], session_id, project_id)
            project.priority = payload["priority"]
    
    if "estimatedBudget" in payload:
        if payload["estimatedBudget"]:
            try:
                estimated_budget = float(payload["estimatedBudget"])
                if estimated_budget < 0:
                    return jsonify({"error": "Estimated budget must be positive"}), 400
                budget_str = f"{estimated_budget:.2f}"
                if budget_str != original_values["estimatedBudget"]:
                    create_audit_log(AuditEntityType.PROJECT, project_id, user_id, "estimatedBudget", original_values["estimatedBudget"], budget_str, session_id, project_id)
                    project.estimatedBudget = estimated_budget
            except ValueError:
                return jsonify({"error": "Invalid estimated budget format"}), 400
        else:
            if original_values["estimatedBudget"]:
                create_audit_log(AuditEntityType.PROJECT, project_id, user_id, "estimatedBudget", original_values["estimatedBudget"], None, session_id, project_id)
            project.estimatedBudget = None
    
    if "status" in payload:
        try:
            new_status = ProjectStatus(payload["status"].lower())
            if new_status.value != original_values["status"]:
                create_audit_log(AuditEntityType.PROJECT, project_id, user_id, "status", original_values["status"], new_status.value, session_id, project_id)
                project.status = new_status
        except ValueError:
            return jsonify({"error": "Invalid status. Must be planning, in_progress, on_hold, completed, or cancelled"}), 400
    
    if "actualCost" in payload:
        if payload["actualCost"]:
            try:
                actual_cost = float(payload["actualCost"])
                if actual_cost < 0:
                    return jsonify({"error": "Actual cost must be positive"}), 400
                cost_str = f"{actual_cost:.2f}"
                if cost_str != original_values["actualCost"]:
                    create_audit_log(AuditEntityType.PROJECT, project_id, user_id, "actualCost", original_values["actualCost"], cost_str, session_id, project_id)
                    project.actualCost = actual_cost
            except ValueError:
                return jsonify({"error": "Invalid actual cost format"}), 400
        else:
            if original_values["actualCost"]:
                create_audit_log(AuditEntityType.PROJECT, project_id, user_id, "actualCost", original_values["actualCost"], None, session_id, project_id)
            project.actualCost = None
    
    if "actualStartDate" in payload:
        try:
            new_actual_start_date = datetime.strptime(payload["actualStartDate"], "%Y-%m-%d").date() if payload["actualStartDate"] else None
            new_actual_start_date_str = new_actual_start_date.isoformat() if new_actual_start_date else None
            if new_actual_start_date_str != original_values["actualStartDate"]:
                create_audit_log(AuditEntityType.PROJECT, project_id, user_id, "actualStartDate", original_values["actualStartDate"], new_actual_start_date_str, session_id, project_id)
                project.actualStartDate = new_actual_start_date
        except ValueError:
            return jsonify({"error": "Invalid actual start date format. Use YYYY-MM-DD"}), 400
    
    if "actualEndDate" in payload:
        try:
            new_actual_end_date = datetime.strptime(payload["actualEndDate"], "%Y-%m-%d").date() if payload["actualEndDate"] else None
            new_actual_end_date_str = new_actual_end_date.isoformat() if new_actual_end_date else None
            if new_actual_end_date_str != original_values["actualEndDate"]:
                create_audit_log(AuditEntityType.PROJECT, project_id, user_id, "actualEndDate", original_values["actualEndDate"], new_actual_end_date_str, session_id, project_id)
                project.actualEndDate = new_actual_end_date
        except ValueError:
            return jsonify({"error": "Invalid actual end date format. Use YYYY-MM-DD"}), 400
    
    db.session.commit()
    
    return jsonify({"project": project.to_dict()}), 200


@projects_bp.get("/<int:project_id>/audit-logs")
@jwt_required()
def get_project_audit_logs(project_id):
    """Get audit logs for a specific project"""
    user_id = get_jwt_identity()
    user = User.query.get(user_id)
    
    if not user:
        return jsonify({"error": "User not found"}), 404
    
    project = Project.query.get(project_id)
    if not project:
        return jsonify({"error": "Project not found"}), 404
    
    # Check if user has access to this project
    has_access = False
    if user.role == UserRole.ADMIN:
        has_access = True
    elif user.role == UserRole.PROJECT_MANAGER and project.projectManagerId == int(user_id):
        has_access = True
    elif user.role == UserRole.WORKER:
        crew_members = project.get_crew_members()
        if int(user_id) in crew_members:
            has_access = True
    
    if not has_access:
        return jsonify({"error": "Access denied"}), 403
    
    # Get audit logs for this project (both project and work order logs)
    # First get project-level audit logs
    project_audit_logs = Audit.query.filter_by(
        entityType=AuditEntityType.PROJECT,
        entityId=project_id
    ).all()
    
    # Get work order audit logs for work orders in this project
    # Now we can use the projectId field to get all work order logs for this project
    work_order_audit_logs = Audit.query.filter(
        Audit.entityType == AuditEntityType.WORK_ORDER,
        Audit.projectId == project_id
    ).all()
    
    # Combine and sort all audit logs by creation date
    all_audit_logs = project_audit_logs + work_order_audit_logs
    all_audit_logs.sort(key=lambda log: log.createdAt, reverse=True)
    
    return jsonify({"auditLogs": [log.to_dict() for log in all_audit_logs]}), 200


>>>>>>> 6a080817
#
#    DASHBOARD / PROGRESS APIs
#

def _parse_iso_date(s: Optional[str]) -> Optional[date]:
    if not s:
        return None
    try:
        return datetime.strptime(s, "%Y-%m-%d").date()
    except ValueError:
        raise ValueError("Invalid date format. Use YYYY-MM-DD.")


def _parse_weights_from_query(args) -> Optional[Dict[str, Decimal]]:
    q_weights = {
        "work_orders": args.get("w_work_orders"),
        "schedule": args.get("w_schedule"),
        "earned_value": args.get("w_earned_value"),
    }
    if not any(q_weights.values()):
        return None
    w = {
        "work_orders": to_decimal(q_weights.get("work_orders")),
        "schedule": to_decimal(q_weights.get("schedule")),
        "earned_value": to_decimal(q_weights.get("earned_value")),
    }
    return normalize_weights(w)


def _summary_shape(project: Project, rollup: Dict[str, Any], schedule: Dict[str, Any], ev: Dict[str, Any]) -> Dict[str, Any]:
    wo_completion = float(rollup["completion_ratio"])
    schedule_progress = float(schedule["planned_pct_time_elapsed"])
    est_total = to_decimal(rollup["budget"]["est_total"])
    ev_progress = float((ev["ev"] / est_total) if est_total > 0 else Decimal("0"))

    spi = float(ev["spi"])
    cpi = float(ev["cpi"])
    schedule_health = "ahead" if spi > 1.02 else "behind" if spi < 0.98 else "on_track"
    cost_health = "under" if cpi > 1.02 else "over" if cpi < 0.98 else "on_budget"

    overall = round((0.5 * wo_completion) + (0.2 * schedule_progress) + (0.3 * ev_progress), 4)

    return {
        "projectId": project.id,
        "name": project.name,
        "status": project.status.value if project.status else None,
        "priority": project.priority,
        "overallProgress": overall,
        "workOrderCompletion": wo_completion,
        "scheduleProgress": schedule_progress,
        "SPI": spi,
        "CPI": cpi,
        "badges": {"schedule": schedule_health, "cost": cost_health},
        "counts": {
            "total": rollup["counts"]["total"],
            "completed": rollup["counts"]["completed"],
            "in_progress": rollup["counts"]["in_progress"],
        },
    }


def _apply_sort(items: List[dict], sort_str: Optional[str]) -> List[dict]:
    if not sort_str:
        return items
    keys = [s.strip() for s in sort_str.split(",") if s.strip()]

    def sort_key(item):
        out = []
        for k in keys:
            desc = k.startswith("-")
            key = k[1:] if desc else k
            val = item.get(key)
            out.append((val if val is not None else -1e9, desc))
        return tuple((-v if d else v) if isinstance(v, (int, float)) else v for v, d in out)

    return sorted(items, key=lambda it: sort_key(it))


def _paginate(items: List[dict], page: int, page_size: int) -> Tuple[List[dict], int]:
    total = len(items)
    start = max((page - 1), 0) * page_size
    end = start + page_size
    return items[start:end], total


@projects_bp.get("/dashboard")
@jwt_required()
def get_dashboard_progress():
    """
    Bulk, lightweight summaries for dashboard.

    Query params (optional):
      status=planning|in_progress|on_hold|completed|cancelled
      managerOnly=true|false
      date=YYYY-MM-DD
      w_work_orders, w_schedule, w_earned_value
      sort=overallProgress,-priority
      page=1  pageSize=25
    """
    try:
        status_str = request.args.get("status")
        manager_only = request.args.get("managerOnly", "false").lower() == "true"
        today = _parse_iso_date(request.args.get("date"))
        weights = _parse_weights_from_query(request.args)
        sort_str = request.args.get("sort")
        page = int(request.args.get("page", 1))
        page_size = int(request.args.get("pageSize", 25))

        stmt = select(Project)
        if status_str:
            try:
                status = ProjectStatus(status_str)
            except ValueError:
                return jsonify({"error": "Invalid status value"}), 400
            stmt = stmt.where(Project.status == status)

        if manager_only:
            user_id = int(get_jwt_identity())
            stmt = stmt.where(Project.projectManagerId == user_id)

        projects: List[Project] = db.session.execute(stmt).scalars().all()
        if not projects:
            return jsonify({"count": 0, "page": page, "pageSize": page_size, "results": []}), 200

        proj_ids = [p.id for p in projects]
        wos = db.session.execute(select(WorkOrder).where(WorkOrder.projectId.in_(proj_ids))).scalars().all()
        by_project: Dict[int, List[WorkOrder]] = defaultdict(list)
        for w in wos:
            by_project[w.projectId].append(w)

        results: List[dict] = []
        for p in projects:
            rollup = compute_work_order_rollup(by_project.get(p.id, []))
            schedule = compute_schedule_stats(p, today=today)
            ev = compute_earned_value(rollup, p, schedule)
            item = _summary_shape(p, rollup, schedule, ev)

            if weights:
                wo = float(rollup["completion_ratio"])
                sc = float(schedule["planned_pct_time_elapsed"])
                est_total = to_decimal(rollup["budget"]["est_total"])
                ev_prog = float((ev["ev"] / est_total) if est_total > 0 else Decimal("0"))
                overall = float(
                    min(1.0, max(0.0, weights["work_orders"] * wo + weights["schedule"] * sc + weights["earned_value"] * ev_prog))
                )
                item["overallProgress"] = overall

            results.append(item)

        results = _apply_sort(results, sort_str)
        page_items, total = _paginate(results, page, page_size)

        return jsonify({"count": total, "page": page, "pageSize": page_size, "results": page_items}), 200

    except ValueError as ve:
        return jsonify({"error": str(ve)}), 400
    except Exception as e:
        return jsonify({"error": f"Unexpected error: {e}"}), 500


@projects_bp.get("/<int:project_id>/progress/detail")
@jwt_required()
def get_project_progress_detail(project_id: int):
    """
    Full detail for a single project (drill-down page).
    Query:
      date=YYYY-MM-DD (optional)
    """
    try:
        today = _parse_iso_date(request.args.get("date"))

        project = Project.query.filter_by(id=project_id, isActive=True).first()
        if not project:
            return jsonify({"error": "Project not found"}), 404

        wos = WorkOrder.query.filter_by(projectId=project_id, isActive=True).all()
        rollup = compute_work_order_rollup(wos)
        schedule = compute_schedule_stats(project, today=today)
        ev = compute_earned_value(rollup, project, schedule)

        est_total = to_decimal(rollup["budget"]["est_total"])
        ev_progress = (ev["ev"] / est_total) if est_total > 0 else Decimal("0")

        payload = {
            "project": project.to_dict(),
            "workOrderCompletion": float(rollup["completion_ratio"]),
            "scheduleProgress": float(schedule["planned_pct_time_elapsed"]),
            "earnedValueProgress": float(ev_progress),
            "SPI": float(ev["spi"]),
            "CPI": float(ev["cpi"]),
            "details": {
                "counts": rollup["counts"],
                "budget": {
                    "totalEstimatedWO": str(rollup["budget"]["est_total"]),
                    "earnedValueEV": str(ev["ev"]),
                    "plannedValuePV": str(ev["pv"]),
                    "actualCostAC": str(ev["ac"]),
                },
                "schedule": {
                    "plannedDaysTotal": schedule["days_planned"],
                    "plannedDaysElapsed": schedule["days_elapsed_planned"],
                    "actualPctTimeElapsed": float(schedule["actual_pct_time_elapsed"]),
                },
            },
        }
        return jsonify(payload), 200

    except ValueError as ve:
        return jsonify({"error": str(ve)}), 400
    except Exception as e:
        return jsonify({"error": f"Unexpected error: {e}"}), 500


def is_project_member(user_id: int, project_id: int) -> bool:
    """Check if a user is a member of a project (either as project manager or as a member)"""
    # Check if user is the project manager
    project = Project.query.filter_by(id=project_id, isActive=True).first()
    if project and project.projectManagerId == user_id:
        return True
    
    # Check if user is a project member
    membership = ProjectMember.query.filter_by(projectId=project_id, userId=user_id, isActive=True).first()
    return membership is not None


@projects_bp.get("/<int:project_id>/members")
@jwt_required()
def get_project_members(project_id: int):
    """Get all members of a project (project manager + assigned members)"""
    user_id = int(get_jwt_identity())
    
    # Check if project exists
    project = Project.query.filter_by(id=project_id, isActive=True).first()
    if not project:
        return jsonify({"error": "Project not found"}), 404
    
    # Check if current user is a member of the project
    if not is_project_member(int(user_id), project_id):
        return jsonify({"error": "You must be a member of this project to view its members"}), 403
    
    # Get project manager
    project_manager = project.projectManager
    members = []
    
    if project_manager:
        manager_data = project_manager.to_dict()
        manager_data["role"] = "project_manager"
        manager_data["joinedAt"] = project.createdAt.isoformat() if project.createdAt else None
        members.append(manager_data)
    
    # Get project members
    project_members = ProjectMember.query.filter_by(projectId=project_id, isActive=True).all()
    for member in project_members:
        member_data = member.user.to_dict()
        member_data["role"] = "member"
        member_data["joinedAt"] = member.joinedAt.isoformat() if member.joinedAt else None
        members.append(member_data)
    
    return jsonify({"members": members}), 200


@projects_bp.post("/<int:project_id>/members")
@jwt_required()
def add_project_member(project_id: int):
    """Add a user as a member to a project (only project managers can do this)"""
    # Check if user is a project manager
    auth_error = require_project_manager()
    if auth_error:
        return auth_error
    
    # Check if project exists
    project = Project.query.filter_by(id=project_id, isActive=True).first()
    if not project:
        return jsonify({"error": "Project not found"}), 404
    
    # Check if current user is the project manager of this project
    user_id = int(get_jwt_identity())
    if project.projectManagerId != user_id:
        return jsonify({"error": "You can only add members to projects you manage"}), 403
    
    payload = request.get_json(silent=True) or request.form.to_dict() or {}
    
    # Check if we're adding by userId or email
    if payload.get("userId"):
        # Direct user ID addition (existing functionality)
        try:
            member_user_id = int(payload["userId"])
        except ValueError:
            return jsonify({"error": "userId must be a valid integer"}), 400
        
        # Check if user exists
        user = User.query.filter_by(id=member_user_id, isActive=True).first()
        if not user:
            return jsonify({"error": "User not found"}), 404
        
        # Check if user is already a member or project manager
        if project.projectManagerId == member_user_id:
            return jsonify({"error": "User is already the project manager"}), 400
        
        existing_member = ProjectMember.query.filter_by(projectId=project_id, userId=member_user_id, isActive=True).first()
        if existing_member:
            return jsonify({"error": "User is already a member of this project"}), 400
        
        # Add member
        project_member = ProjectMember(
            projectId=project_id,
            userId=member_user_id
        )
        
        db.session.add(project_member)
        db.session.commit()
        
        return jsonify({"message": "Member added successfully", "member": project_member.to_dict()}), 201
        
    elif payload.get("email"):
        # Email-based addition - check if user exists, if not, send invitation
        email = payload["email"]
        
        # Validate email format (basic validation)
        if "@" not in email or "." not in email:
            return jsonify({"error": "Invalid email format"}), 400
        
        # Check if user exists
        existing_user = User.query.filter_by(emailAddress=email, isActive=True).first()
        if existing_user:
            # User exists, add them directly
            member_user_id = existing_user.id
            
            # Check if user is already a member or project manager
            if project.projectManagerId == member_user_id:
                return jsonify({"error": "User is already the project manager"}), 400
            
            existing_member = ProjectMember.query.filter_by(projectId=project_id, userId=member_user_id, isActive=True).first()
            if existing_member:
                return jsonify({"error": "User is already a member of this project"}), 400
            
            # Add member
            project_member = ProjectMember(
                projectId=project_id,
                userId=member_user_id
            )
            
            db.session.add(project_member)
            db.session.commit()
            
            return jsonify({"message": "Member added successfully", "member": project_member.to_dict()}), 201
        else:
            # User doesn't exist, send invitation
            try:
                invitation = create_project_invitation(email, project_id, user_id)
                email_sent = send_invitation_email(invitation)
                
                if email_sent:
                    return jsonify({
                        "message": "User not found. Invitation sent to email address",
                        "invitation": invitation.to_dict()
                    }), 201
                else:
                    return jsonify({
                        "message": "User not found. Invitation created but email failed to send",
                        "invitation": invitation.to_dict(),
                        "warning": "Email delivery failed"
                    }), 201
                    
            except Exception as e:
                return jsonify({"error": f"Failed to send invitation: {str(e)}"}), 500
    else:
        return jsonify({"error": "Either userId or email is required"}), 400


@projects_bp.delete("/<int:project_id>/members/<int:member_id>")
@jwt_required()
def remove_project_member(project_id: int, member_id: int):
    """Remove a user from a project (only project managers can do this)"""
    # Check if user is a project manager
    auth_error = require_project_manager()
    if auth_error:
        return auth_error
    
    # Check if project exists
    project = Project.query.filter_by(id=project_id, isActive=True).first()
    if not project:
        return jsonify({"error": "Project not found"}), 404
    
    # Check if current user is the project manager of this project
    user_id = int(get_jwt_identity())
    if project.projectManagerId != user_id:
        return jsonify({"error": "You can only remove members from projects you manage"}), 403
    
    # Find the membership
    project_member = ProjectMember.query.filter_by(projectId=project_id, userId=member_id, isActive=True).first()
    if not project_member:
        return jsonify({"error": "User is not a member of this project"}), 404
    
    # Soft delete: set isActive to False
    project_member.isActive = False
    db.session.commit()
    
    return jsonify({"message": "Member removed successfully"}), 200


@projects_bp.post("/<int:project_id>/invite")
@jwt_required()
def invite_user_to_project(project_id: int):
    """Invite a user to join a project via email (only project managers can do this)"""
    # Check if user is a project manager
    auth_error = require_project_manager()
    if auth_error:
        return auth_error
    
    # Check if project exists
    project = Project.query.filter_by(id=project_id, isActive=True).first()
    if not project:
        return jsonify({"error": "Project not found"}), 404
    
    # Check if current user is the project manager of this project
    user_id = int(get_jwt_identity())
    if project.projectManagerId != user_id:
        return jsonify({"error": "You can only invite users to projects you manage"}), 403
    
    payload = request.get_json(silent=True) or request.form.to_dict() or {}
    
    # Required fields
    email = payload.get("email")
    role_str = payload.get("role")
    
    if not email:
        return jsonify({"error": "email is required"}), 400
    
    if not role_str:
        return jsonify({"error": "role is required"}), 400
    
    # Validate email format (basic validation)
    if "@" not in email or "." not in email:
        return jsonify({"error": "Invalid email format"}), 400
    
    # Validate role
    try:
        role = UserRole(role_str.lower())
    except ValueError:
        return jsonify({"error": "Invalid role. Must be admin, worker, or project_manager."}), 400
    
    # Validate worker type if role is worker
    worker_type = None
    if role == UserRole.WORKER:
        worker_type_str = payload.get("workerType")
        if not worker_type_str:
            return jsonify({"error": "workerType is required when role is worker."}), 400
        try:
            worker_type = WorkerType(worker_type_str.lower())
        except ValueError:
            return jsonify({"error": "Invalid workerType. Must be contractor or crew_member."}), 400
    
    # Validate contractor expiration date if role is contractor
    contractor_expiration_date = None
    if role == UserRole.WORKER and worker_type == WorkerType.CONTRACTOR:
        contractor_expiration_str = payload.get("contractorExpirationDate")
        if not contractor_expiration_str:
            return jsonify({"error": "contractorExpirationDate is required when inviting a contractor."}), 400
        try:
            from datetime import datetime
            contractor_expiration_date = datetime.strptime(contractor_expiration_str, "%Y-%m-%d").date()
        except ValueError:
            return jsonify({"error": "Invalid contractorExpirationDate format. Use YYYY-MM-DD."}), 400
    
    # Check if user already exists and is already a member
    existing_user = User.query.filter_by(emailAddress=email).first()
    if existing_user:
        # Check if user is already the project manager
        if project.projectManagerId == existing_user.id:
            return jsonify({"error": "User is already the project manager of this project"}), 400
        
        # Check if user is already a member
        existing_member = ProjectMember.query.filter_by(projectId=project_id, userId=existing_user.id).first()
        if existing_member:
            return jsonify({"error": "User is already a member of this project"}), 400
    
    try:
        # Create invitation
        invitation = create_project_invitation(email, project_id, user_id, role, worker_type, contractor_expiration_date)
        
        # Send invitation email
        email_sent = send_invitation_email(invitation)
        
        if email_sent:
            return jsonify({
                "message": "Invitation sent successfully",
                "invitation": invitation.to_dict()
            }), 201
        else:
            # If email failed to send, we still created the invitation
            # The user could potentially use the token directly
            return jsonify({
                "message": "Invitation created but email failed to send",
                "invitation": invitation.to_dict(),
                "warning": "Email delivery failed"
            }), 201
            
    except Exception as e:
        return jsonify({"error": f"Failed to create invitation: {str(e)}"}), 500


@projects_bp.get("/<int:project_id>/invitations")
@jwt_required()
def get_project_invitations(project_id: int):
    """Get all invitations for a project (only project managers can view this)"""
    # Check if user is a project manager
    auth_error = require_project_manager()
    if auth_error:
        return auth_error
    
    # Check if project exists
    project = Project.query.filter_by(id=project_id, isActive=True).first()
    if not project:
        return jsonify({"error": "Project not found"}), 404
    
    # Check if current user is the project manager of this project
    user_id = int(get_jwt_identity())
    if project.projectManagerId != user_id:
        return jsonify({"error": "You can only view invitations for projects you manage"}), 403
    
    # Get all invitations for this project
    invitations = ProjectInvitation.query.filter_by(projectId=project_id, isActive=True).all()
    
    return jsonify({"invitations": [invitation.to_dict() for invitation in invitations]}), 200


@projects_bp.delete("/<int:project_id>/invitations/<int:invitation_id>")
@jwt_required()
def cancel_project_invitation(project_id: int, invitation_id: int):
    """Cancel a project invitation (only project managers can do this)"""
    # Check if user is a project manager
    auth_error = require_project_manager()
    if auth_error:
        return auth_error
    
    # Check if project exists
    project = Project.query.filter_by(id=project_id, isActive=True).first()
    if not project:
        return jsonify({"error": "Project not found"}), 404
    
    # Check if current user is the project manager of this project
    user_id = int(get_jwt_identity())
    if project.projectManagerId != user_id:
        return jsonify({"error": "You can only cancel invitations for projects you manage"}), 403
    
    # Find the invitation
    invitation = ProjectInvitation.query.filter_by(id=invitation_id, projectId=project_id, isActive=True).first()
    if not invitation:
        return jsonify({"error": "Invitation not found"}), 404
    
    # Soft delete: set isActive to False
    invitation.isActive = False
    db.session.commit()
    
    return jsonify({"message": "Invitation cancelled successfully"}), 200


@projects_bp.get("/invitations/validate/<token>")
def validate_invitation(token: str):
    """Validate an invitation token and return invitation details (public endpoint)"""
    invitation = validate_invitation_token(token)
    
    if not invitation:
        return jsonify({"error": "Invalid or expired invitation token"}), 404
    
    return jsonify({
        "valid": True,
        "invitation": invitation.to_dict()
    }), 200


@projects_bp.get("/debug/<int:project_id>")
@jwt_required()
def debug_project_access(project_id: int):
    """Debug endpoint to check project access permissions"""
    user_id = int(get_jwt_identity())
    user = User.query.filter_by(id=user_id, isActive=True).first()
    project = Project.query.filter_by(id=project_id, isActive=True).first()
    
    debug_info = {
        "user_id": user_id,
        "user_role": user.role.value if user else None,
        "user_email": user.emailAddress if user else None,
        "project_id": project_id,
        "project_exists": project is not None,
        "project_name": project.name if project else None,
        "project_manager_id": project.projectManagerId if project else None,
        "is_project_manager": project.projectManagerId == user_id if project else False,
        "project_manager_email": project.projectManager.emailAddress if project and project.projectManager else None
    }
    
    return jsonify(debug_info), 200<|MERGE_RESOLUTION|>--- conflicted
+++ resolved
@@ -11,11 +11,8 @@
 from flask_jwt_extended import jwt_required, get_jwt_identity
 from sqlalchemy import select
 
-<<<<<<< HEAD
+from .models import db, User, Project, ProjectStatus, UserRole, WorkOrder, WorkOrderStatus, Audit, AuditEntityType
 from .models import db, User, Project, ProjectStatus, UserRole, WorkerType, WorkOrder, WorkOrderStatus, ProjectMember, ProjectInvitation
-=======
-from .models import db, User, Project, ProjectStatus, UserRole, WorkOrder, WorkOrderStatus, Audit, AuditEntityType
->>>>>>> 6a080817
 from .progress import compute_work_order_rollup, compute_schedule_stats, compute_earned_value, to_decimal, normalize_weights
 from .email_service import create_project_invitation, send_invitation_email, validate_invitation_token, accept_invitation
 
@@ -216,8 +213,6 @@
     
     return jsonify({"projects": [project.to_dict() for project in projects]}), 200
 
-<<<<<<< HEAD
-=======
 
 @projects_bp.put("/<int:project_id>")
 @jwt_required()
@@ -576,7 +571,6 @@
     return jsonify({"auditLogs": [log.to_dict() for log in all_audit_logs]}), 200
 
 
->>>>>>> 6a080817
 #
 #    DASHBOARD / PROGRESS APIs
 #
