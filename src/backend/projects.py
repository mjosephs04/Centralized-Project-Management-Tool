from __future__ import annotations

import json
import uuid
from collections import defaultdict
from datetime import datetime, date
from decimal import Decimal
from typing import Dict, Any, List, Optional, Tuple

from flask import Blueprint, jsonify, request
from flask_jwt_extended import jwt_required, get_jwt_identity
from sqlalchemy import select

<<<<<<< HEAD
from .models import db, User, Project, ProjectStatus, UserRole, WorkOrder, WorkOrderStatus, Audit, AuditEntityType, Supply
=======
from .models import db, User, Project, ProjectStatus, UserRole, WorkOrder, WorkOrderStatus, Audit, AuditEntityType
from .models import db, User, Project, ProjectStatus, UserRole, WorkerType, WorkOrder, WorkOrderStatus, ProjectMember, ProjectInvitation
>>>>>>> dba3cf5d
from .progress import compute_work_order_rollup, compute_schedule_stats, compute_earned_value, to_decimal, normalize_weights
from .email_service import create_project_invitation, send_invitation_email, validate_invitation_token, accept_invitation

projects_bp = Blueprint("projects", __name__, url_prefix="/api/projects")


def create_audit_log(entity_type: AuditEntityType, entity_id: int, user_id: int, field: str, old_value: str, new_value: str, session_id: str = None, project_id: int = None):
    """Helper function to create an audit log entry"""
    audit_log = Audit(
        entityType=entity_type,
        entityId=entity_id,
        userId=user_id,
        field=field,
        oldValue=old_value,
        newValue=new_value,
        sessionId=session_id,
        projectId=project_id
    )
    db.session.add(audit_log)


def get_crew_member_names(crew_json: str) -> str:
    """Convert crew member JSON to human-readable names"""
    if not crew_json or crew_json == "[]":
        return "No team members"
    
    try:
        member_ids = json.loads(crew_json)
        if not member_ids:
            return "No team members"
        
        # Get user names for the IDs
        users = User.query.filter(User.id.in_(member_ids)).all()
        user_names = []
        
        for member_id in member_ids:
            user = next((u for u in users if u.id == member_id), None)
            if user:
                user_names.append(f"{user.firstName} {user.lastName}")
            else:
                user_names.append(f"User #{member_id}")
        
        return ", ".join(user_names)
    except (json.JSONDecodeError, TypeError):
        return "Invalid team data"


@projects_bp.get("/test")
def test_endpoint():
    """Test endpoint without JWT to verify routing works"""
    return jsonify({"message": "Projects endpoint is working"}), 200


def require_project_manager():
    """Decorator to ensure only project managers can access certain endpoints"""
    user_id = int(get_jwt_identity())
    user = User.query.filter_by(id=user_id, isActive=True).first()
    if not user or user.role != UserRole.PROJECT_MANAGER:
        return jsonify({"error": "Only project managers can perform this action"}), 403
    return None


@projects_bp.post("/")
@jwt_required()
def create_project():
    # Check if user is a project manager
    auth_error = require_project_manager()
    if auth_error:
        return auth_error
    
    payload = request.get_json(silent=True) or request.form.to_dict() or {}
    
    # Required fields
    required_fields = ["name", "startDate", "endDate"]
    missing = [f for f in required_fields if not payload.get(f)]
    if missing:
        return jsonify({"error": f"Missing required fields: {', '.join(missing)}"}), 400
    
    # Validate dates
    try:
        start_date = datetime.strptime(payload["startDate"], "%Y-%m-%d").date()
        end_date = datetime.strptime(payload["endDate"], "%Y-%m-%d").date()
    except ValueError:
        return jsonify({"error": "Invalid date format. Use YYYY-MM-DD"}), 400
    
    if start_date >= end_date:
        return jsonify({"error": "End date must be after start date"}), 400
    
    # Validate status if provided
    status = ProjectStatus.PLANNING  # default
    if payload.get("status"):
        try:
            status = ProjectStatus(payload["status"].lower())
        except ValueError:
            return jsonify({"error": "Invalid status. Must be planning, in_progress, on_hold, completed, or cancelled"}), 400
    
    # Validate priority if provided
    priority = payload.get("priority", "medium")
    if priority not in ["low", "medium", "high", "critical"]:
        return jsonify({"error": "Invalid priority. Must be low, medium, high, or critical"}), 400
    
    # Validate budget if provided
    estimated_budget = None
    if payload.get("estimatedBudget"):
        try:
            estimated_budget = float(payload["estimatedBudget"])
            if estimated_budget < 0:
                return jsonify({"error": "Estimated budget must be positive"}), 400
        except ValueError:
            return jsonify({"error": "Invalid estimated budget format"}), 400
    
    # Get current user as project manager
    user_id = int(get_jwt_identity())
    
    project = Project(
        name=payload["name"],
        description=payload.get("description"),
        location=payload.get("location"),
        startDate=start_date,
        endDate=end_date,
        status=status,
        priority=priority,
        estimatedBudget=estimated_budget,
        projectManagerId=user_id,
    )
    
    db.session.add(project)
    db.session.commit()
    
    return jsonify({"project": project.to_dict()}), 201


@projects_bp.delete("/<int:project_id>")
@jwt_required()
def delete_project(project_id):
    # Check if user is a project manager
    auth_error = require_project_manager()
    if auth_error:
        return auth_error
    
    project = Project.query.filter_by(id=project_id, isActive=True).first()
    if not project:
        return jsonify({"error": "Project not found"}), 404
    
    # Check if the current user is the project manager of this project
    user_id = int(get_jwt_identity())
    if project.projectManagerId != user_id:
        return jsonify({"error": "You can only delete projects you manage"}), 403
    
    # Soft delete: set isActive to False
    project.isActive = False
    db.session.commit()
    
    return jsonify({"message": "Project deleted successfully"}), 200


@projects_bp.get("/")
@jwt_required()
def get_projects():
    """Get all projects (accessible by all authenticated users)"""
    projects = Project.query.all()
    return jsonify({"projects": [project.to_dict() for project in projects]}), 200


@projects_bp.get("/<int:project_id>")
@jwt_required()
def get_project(project_id):
    """Get a specific project by ID"""

    user_id = get_jwt_identity()
    user = User.query.get(user_id)
    
    if not user:
        return jsonify({"error": "User not found"}), 404
    
    project = Project.query.filter_by(id=project_id, isActive=True).first()
    if not project:
        return jsonify({"error": "Project not found"}), 404
    
    return jsonify({"project": project.to_dict()}), 200




@projects_bp.get("/my-projects")
@jwt_required()
def get_my_projects():
    """Get projects managed by the current user (for project managers)"""
    user_id = int(get_jwt_identity())
    user = User.query.filter_by(id=user_id, isActive=True).first()
    
    if user.role == UserRole.PROJECT_MANAGER:
        projects = Project.query.filter_by(projectManagerId=user_id, isActive=True).all()
    else:
        # For now, other roles see all projects
        # In the future, this could be filtered based on assignments
        projects = Project.query.filter_by(isActive=True).all()
    
    return jsonify({"projects": [project.to_dict() for project in projects]}), 200


@projects_bp.put("/<int:project_id>")
@jwt_required()
def update_project(project_id):
    """Update a project (with access control)"""
    user_id = get_jwt_identity()
    user = User.query.get(user_id)
    
    if not user:
        return jsonify({"error": "User not found"}), 404
    
    project = Project.query.get(project_id)
    if not project:
        return jsonify({"error": "Project not found"}), 404
    
    # Check if user has permission to update this project
    if user.role == UserRole.ADMIN:
        # Admins can update any project
        pass
    elif user.role == UserRole.PROJECT_MANAGER and project.projectManagerId == int(user_id):
        # Project managers can update their own projects
        pass
    else:
        return jsonify({"error": "Access denied"}), 403
    
    # Generate a session ID for this update to group all changes together
    session_id = str(uuid.uuid4())
    payload = request.get_json(silent=True) or request.form.to_dict() or {}
    
    # Store original values for audit logging
    original_values = {
        "name": project.name,
        "description": project.description,
        "location": project.location,
        "priority": project.priority,
        "status": project.status.value if project.status else None,
        "estimatedBudget": f"{project.estimatedBudget:.2f}" if project.estimatedBudget else None,
        "actualCost": f"{project.actualCost:.2f}" if project.actualCost else None,
        "startDate": project.startDate.isoformat() if project.startDate else None,
        "endDate": project.endDate.isoformat() if project.endDate else None,
        "actualStartDate": project.actualStartDate.isoformat() if project.actualStartDate else None,
        "actualEndDate": project.actualEndDate.isoformat() if project.actualEndDate else None,
        "crewMembers": project.crewMembers or "[]",
    }
    
    # Update basic fields with audit logging
    if "name" in payload and payload["name"] != original_values["name"]:
        create_audit_log(AuditEntityType.PROJECT, project_id, user_id, "name", original_values["name"], payload["name"], session_id, project_id)
        project.name = payload["name"]
    
    if "description" in payload and payload["description"] != original_values["description"]:
        create_audit_log(AuditEntityType.PROJECT, project_id, user_id, "description", original_values["description"], payload["description"], session_id, project_id)
        project.description = payload["description"]
    
    if "location" in payload and payload["location"] != original_values["location"]:
        create_audit_log(AuditEntityType.PROJECT, project_id, user_id, "location", original_values["location"], payload["location"], session_id, project_id)
        project.location = payload["location"]
    
    if "priority" in payload:
        if payload["priority"] not in ["low", "medium", "high", "critical"]:
            return jsonify({"error": "Invalid priority. Must be low, medium, high, or critical"}), 400
        if payload["priority"] != original_values["priority"]:
            create_audit_log(AuditEntityType.PROJECT, project_id, user_id, "priority", original_values["priority"], payload["priority"], session_id, project_id)
            project.priority = payload["priority"]
    
    if "status" in payload:
        try:
            new_status = ProjectStatus(payload["status"].lower())
            if new_status.value != original_values["status"]:
                create_audit_log(AuditEntityType.PROJECT, project_id, user_id, "status", original_values["status"], new_status.value, session_id, project_id)
                project.status = new_status
        except ValueError:
            return jsonify({"error": "Invalid status. Must be planning, in_progress, on_hold, completed, or cancelled"}), 400
    
    # Update crew members if provided
    if "crewMembers" in payload:
        crew_members = payload["crewMembers"]
        print(f"[DEBUG] Updating crew members for project {project_id}: {crew_members}")
        if isinstance(crew_members, list):
            # Convert to list of integers (user IDs)
            try:
                member_ids = [int(member) if isinstance(member, (int, str)) and str(member).isdigit() else member for member in crew_members]
                new_crew_json = json.dumps(member_ids) if member_ids else "[]"
                
                # Check if crew members actually changed
                if new_crew_json != original_values["crewMembers"]:
                    # Get user names for better audit log display
                    old_member_names = get_crew_member_names(original_values["crewMembers"])
                    new_member_names = get_crew_member_names(new_crew_json)
                    
                    create_audit_log(
                        AuditEntityType.PROJECT, 
                        project_id, 
                        user_id, 
                        "crewMembers", 
                        old_member_names, 
                        new_member_names, 
                        session_id
                    )
                    project.set_crew_members(member_ids)
                    print(f"[DEBUG] Set crew members to: {member_ids}")
                    print(f"[DEBUG] Stored crew members JSON: {project.crewMembers}")
                else:
                    print(f"[DEBUG] Crew members unchanged, skipping audit log")
            except (ValueError, TypeError) as e:
                print(f"[DEBUG] Error updating crew members: {e}")
                return jsonify({"error": "Invalid crew members format"}), 400
        else:
            print(f"[DEBUG] Crew members is not a list: {type(crew_members)}")
            return jsonify({"error": "Crew members must be a list"}), 400
    
    # Update budget if provided
    if "estimatedBudget" in payload:
        try:
            budget = float(payload["estimatedBudget"]) if payload["estimatedBudget"] else None
            if budget is not None and budget < 0:
                return jsonify({"error": "Estimated budget must be positive"}), 400
            budget_str = f"{budget:.2f}" if budget is not None else None
            if budget_str != original_values["estimatedBudget"]:
                create_audit_log(AuditEntityType.PROJECT, project_id, user_id, "estimatedBudget", original_values["estimatedBudget"], budget_str, session_id, project_id)
                project.estimatedBudget = budget
        except ValueError:
            return jsonify({"error": "Invalid estimated budget format"}), 400
    
    if "actualCost" in payload:
        try:
            cost = float(payload["actualCost"]) if payload["actualCost"] else None
            if cost is not None and cost < 0:
                return jsonify({"error": "Actual cost must be positive"}), 400
            cost_str = f"{cost:.2f}" if cost is not None else None
            if cost_str != original_values["actualCost"]:
                create_audit_log(AuditEntityType.PROJECT, project_id, user_id, "actualCost", original_values["actualCost"], cost_str, session_id, project_id)
                project.actualCost = cost
        except ValueError:
            return jsonify({"error": "Invalid actual cost format"}), 400
    
    # Update dates if provided
    if "startDate" in payload:
        try:
            new_start_date = datetime.strptime(payload["startDate"], "%Y-%m-%d").date()
            new_start_date_str = new_start_date.isoformat()
            if new_start_date_str != original_values["startDate"]:
                create_audit_log(AuditEntityType.PROJECT, project_id, user_id, "startDate", original_values["startDate"], new_start_date_str, session_id, project_id)
                project.startDate = new_start_date
        except ValueError:
            return jsonify({"error": "Invalid start date format. Use YYYY-MM-DD"}), 400
    
    if "endDate" in payload:
        try:
            new_end_date = datetime.strptime(payload["endDate"], "%Y-%m-%d").date()
            new_end_date_str = new_end_date.isoformat()
            if new_end_date_str != original_values["endDate"]:
                create_audit_log(AuditEntityType.PROJECT, project_id, user_id, "endDate", original_values["endDate"], new_end_date_str, session_id, project_id)
                project.endDate = new_end_date
        except ValueError:
            return jsonify({"error": "Invalid end date format. Use YYYY-MM-DD"}), 400
    
    if "actualStartDate" in payload:
        try:
            new_actual_start_date = datetime.strptime(payload["actualStartDate"], "%Y-%m-%d").date() if payload["actualStartDate"] else None
            new_actual_start_date_str = new_actual_start_date.isoformat() if new_actual_start_date else None
            if new_actual_start_date_str != original_values["actualStartDate"]:
                create_audit_log(AuditEntityType.PROJECT, project_id, user_id, "actualStartDate", original_values["actualStartDate"], new_actual_start_date_str, session_id, project_id)
                project.actualStartDate = new_actual_start_date
        except ValueError:
            return jsonify({"error": "Invalid actual start date format. Use YYYY-MM-DD"}), 400
    
    if "actualEndDate" in payload:
        try:
            new_actual_end_date = datetime.strptime(payload["actualEndDate"], "%Y-%m-%d").date() if payload["actualEndDate"] else None
            new_actual_end_date_str = new_actual_end_date.isoformat() if new_actual_end_date else None
            if new_actual_end_date_str != original_values["actualEndDate"]:
                create_audit_log(AuditEntityType.PROJECT, project_id, user_id, "actualEndDate", original_values["actualEndDate"], new_actual_end_date_str, session_id, project_id)
                project.actualEndDate = new_actual_end_date
        except ValueError:
            return jsonify({"error": "Invalid actual end date format. Use YYYY-MM-DD"}), 400
    
    # Validate date consistency
    if project.startDate and project.endDate and project.startDate >= project.endDate:
        return jsonify({"error": "End date must be after start date"}), 400
    
    db.session.commit()
    
    return jsonify({"project": project.to_dict()}), 200


@projects_bp.patch("/<int:project_id>/worker-update")
@jwt_required()
def worker_update_project(project_id):
    """Limited update endpoint for workers: allow description, location, priority, status, estimatedBudget, actualCost, actualStartDate, actualEndDate."""
    user_id = get_jwt_identity()
    user = User.query.get(user_id)
    
    if not user:
        return jsonify({"error": "User not found"}), 404
    
    project = Project.query.get(project_id)
    if not project:
        return jsonify({"error": "Project not found"}), 404
    
    # Check if user is a worker and has access to this project
    if user.role != UserRole.WORKER:
        return jsonify({"error": "This endpoint is only for workers"}), 403
    
    # Check if worker is assigned to this project
    crew_members = project.get_crew_members()
    if int(user_id) not in crew_members:
        return jsonify({"error": "Access denied - you are not assigned to this project"}), 403
    
    # Generate a session ID for this update to group all changes together
    session_id = str(uuid.uuid4())
    payload = request.get_json(silent=True) or request.form.to_dict() or {}
    
    # Store original values for audit logging
    original_values = {
        "description": project.description,
        "location": project.location,
        "priority": project.priority,
        "status": project.status.value if project.status else None,
        "estimatedBudget": f"{project.estimatedBudget:.2f}" if project.estimatedBudget else None,
        "actualCost": f"{project.actualCost:.2f}" if project.actualCost else None,
        "actualStartDate": project.actualStartDate.isoformat() if project.actualStartDate else None,
        "actualEndDate": project.actualEndDate.isoformat() if project.actualEndDate else None,
    }
    
    # Update fields with audit logging (limited fields for workers)
    if "description" in payload and payload["description"] != original_values["description"]:
        create_audit_log(AuditEntityType.PROJECT, project_id, user_id, "description", original_values["description"], payload["description"], session_id, project_id)
        project.description = payload["description"]
    
    if "location" in payload and payload["location"] != original_values["location"]:
        create_audit_log(AuditEntityType.PROJECT, project_id, user_id, "location", original_values["location"], payload["location"], session_id, project_id)
        project.location = payload["location"]
    
    if "priority" in payload:
        if payload["priority"] not in ["low", "medium", "high", "critical"]:
            return jsonify({"error": "Invalid priority. Must be low, medium, high, or critical"}), 400
        if payload["priority"] != original_values["priority"]:
            create_audit_log(AuditEntityType.PROJECT, project_id, user_id, "priority", original_values["priority"], payload["priority"], session_id, project_id)
            project.priority = payload["priority"]
    
    if "estimatedBudget" in payload:
        if payload["estimatedBudget"]:
            try:
                estimated_budget = float(payload["estimatedBudget"])
                if estimated_budget < 0:
                    return jsonify({"error": "Estimated budget must be positive"}), 400
                budget_str = f"{estimated_budget:.2f}"
                if budget_str != original_values["estimatedBudget"]:
                    create_audit_log(AuditEntityType.PROJECT, project_id, user_id, "estimatedBudget", original_values["estimatedBudget"], budget_str, session_id, project_id)
                    project.estimatedBudget = estimated_budget
            except ValueError:
                return jsonify({"error": "Invalid estimated budget format"}), 400
        else:
            if original_values["estimatedBudget"]:
                create_audit_log(AuditEntityType.PROJECT, project_id, user_id, "estimatedBudget", original_values["estimatedBudget"], None, session_id, project_id)
            project.estimatedBudget = None
    
    if "status" in payload:
        try:
            new_status = ProjectStatus(payload["status"].lower())
            if new_status.value != original_values["status"]:
                create_audit_log(AuditEntityType.PROJECT, project_id, user_id, "status", original_values["status"], new_status.value, session_id, project_id)
                project.status = new_status
        except ValueError:
            return jsonify({"error": "Invalid status. Must be planning, in_progress, on_hold, completed, or cancelled"}), 400
    
    if "actualCost" in payload:
        if payload["actualCost"]:
            try:
                actual_cost = float(payload["actualCost"])
                if actual_cost < 0:
                    return jsonify({"error": "Actual cost must be positive"}), 400
                cost_str = f"{actual_cost:.2f}"
                if cost_str != original_values["actualCost"]:
                    create_audit_log(AuditEntityType.PROJECT, project_id, user_id, "actualCost", original_values["actualCost"], cost_str, session_id, project_id)
                    project.actualCost = actual_cost
            except ValueError:
                return jsonify({"error": "Invalid actual cost format"}), 400
        else:
            if original_values["actualCost"]:
                create_audit_log(AuditEntityType.PROJECT, project_id, user_id, "actualCost", original_values["actualCost"], None, session_id, project_id)
            project.actualCost = None
    
    if "actualStartDate" in payload:
        try:
            new_actual_start_date = datetime.strptime(payload["actualStartDate"], "%Y-%m-%d").date() if payload["actualStartDate"] else None
            new_actual_start_date_str = new_actual_start_date.isoformat() if new_actual_start_date else None
            if new_actual_start_date_str != original_values["actualStartDate"]:
                create_audit_log(AuditEntityType.PROJECT, project_id, user_id, "actualStartDate", original_values["actualStartDate"], new_actual_start_date_str, session_id, project_id)
                project.actualStartDate = new_actual_start_date
        except ValueError:
            return jsonify({"error": "Invalid actual start date format. Use YYYY-MM-DD"}), 400
    
    if "actualEndDate" in payload:
        try:
            new_actual_end_date = datetime.strptime(payload["actualEndDate"], "%Y-%m-%d").date() if payload["actualEndDate"] else None
            new_actual_end_date_str = new_actual_end_date.isoformat() if new_actual_end_date else None
            if new_actual_end_date_str != original_values["actualEndDate"]:
                create_audit_log(AuditEntityType.PROJECT, project_id, user_id, "actualEndDate", original_values["actualEndDate"], new_actual_end_date_str, session_id, project_id)
                project.actualEndDate = new_actual_end_date
        except ValueError:
            return jsonify({"error": "Invalid actual end date format. Use YYYY-MM-DD"}), 400
    
    db.session.commit()
    
    return jsonify({"project": project.to_dict()}), 200


@projects_bp.get("/<int:project_id>/audit-logs")
@jwt_required()
def get_project_audit_logs(project_id):
    """Get audit logs for a specific project"""
    user_id = get_jwt_identity()
    user = User.query.get(user_id)
    
    if not user:
        return jsonify({"error": "User not found"}), 404
    
    project = Project.query.get(project_id)
    if not project:
        return jsonify({"error": "Project not found"}), 404
    
    # Check if user has access to this project
    has_access = False
    if user.role == UserRole.ADMIN:
        has_access = True
    elif user.role == UserRole.PROJECT_MANAGER and project.projectManagerId == int(user_id):
        has_access = True
    elif user.role == UserRole.WORKER:
        crew_members = project.get_crew_members()
        if int(user_id) in crew_members:
            has_access = True
    
    if not has_access:
        return jsonify({"error": "Access denied"}), 403
    
    # Get audit logs for this project (both project and work order logs)
    # First get project-level audit logs
    project_audit_logs = Audit.query.filter_by(
        entityType=AuditEntityType.PROJECT,
        entityId=project_id
    ).all()
    
    # Get work order audit logs for work orders in this project
    # Now we can use the projectId field to get all work order logs for this project
    work_order_audit_logs = Audit.query.filter(
        Audit.entityType == AuditEntityType.WORK_ORDER,
        Audit.projectId == project_id
    ).all()
    
    # Combine and sort all audit logs by creation date
    all_audit_logs = project_audit_logs + work_order_audit_logs
    all_audit_logs.sort(key=lambda log: log.createdAt, reverse=True)
    
    return jsonify({"auditLogs": [log.to_dict() for log in all_audit_logs]}), 200


#
#    DASHBOARD / PROGRESS APIs
#

def _parse_iso_date(s: Optional[str]) -> Optional[date]:
    if not s:
        return None
    try:
        return datetime.strptime(s, "%Y-%m-%d").date()
    except ValueError:
        raise ValueError("Invalid date format. Use YYYY-MM-DD.")


def _parse_weights_from_query(args) -> Optional[Dict[str, Decimal]]:
    q_weights = {
        "work_orders": args.get("w_work_orders"),
        "schedule": args.get("w_schedule"),
        "earned_value": args.get("w_earned_value"),
    }
    if not any(q_weights.values()):
        return None
    w = {
        "work_orders": to_decimal(q_weights.get("work_orders")),
        "schedule": to_decimal(q_weights.get("schedule")),
        "earned_value": to_decimal(q_weights.get("earned_value")),
    }
    return normalize_weights(w)


def _summary_shape(project: Project, rollup: Dict[str, Any], schedule: Dict[str, Any], ev: Dict[str, Any]) -> Dict[str, Any]:
    wo_completion = float(rollup["completion_ratio"])
    schedule_progress = float(schedule["planned_pct_time_elapsed"])
    est_total = to_decimal(rollup["budget"]["est_total"])
    ev_progress = float((ev["ev"] / est_total) if est_total > 0 else Decimal("0"))

    spi = float(ev["spi"])
    cpi = float(ev["cpi"])
    schedule_health = "ahead" if spi > 1.02 else "behind" if spi < 0.98 else "on_track"
    cost_health = "under" if cpi > 1.02 else "over" if cpi < 0.98 else "on_budget"

    overall = round((0.5 * wo_completion) + (0.2 * schedule_progress) + (0.3 * ev_progress), 4)

    return {
        "projectId": project.id,
        "name": project.name,
        "status": project.status.value if project.status else None,
        "priority": project.priority,
        "overallProgress": overall,
        "workOrderCompletion": wo_completion,
        "scheduleProgress": schedule_progress,
        "SPI": spi,
        "CPI": cpi,
        "badges": {"schedule": schedule_health, "cost": cost_health},
        "counts": {
            "total": rollup["counts"]["total"],
            "completed": rollup["counts"]["completed"],
            "in_progress": rollup["counts"]["in_progress"],
        },
    }


def _apply_sort(items: List[dict], sort_str: Optional[str]) -> List[dict]:
    if not sort_str:
        return items
    keys = [s.strip() for s in sort_str.split(",") if s.strip()]

    def sort_key(item):
        out = []
        for k in keys:
            desc = k.startswith("-")
            key = k[1:] if desc else k
            val = item.get(key)
            out.append((val if val is not None else -1e9, desc))
        return tuple((-v if d else v) if isinstance(v, (int, float)) else v for v, d in out)

    return sorted(items, key=lambda it: sort_key(it))


def _paginate(items: List[dict], page: int, page_size: int) -> Tuple[List[dict], int]:
    total = len(items)
    start = max((page - 1), 0) * page_size
    end = start + page_size
    return items[start:end], total


@projects_bp.get("/dashboard")
@jwt_required()
def get_dashboard_progress():
    """
    Bulk, lightweight summaries for dashboard.

    Query params (optional):
      status=planning|in_progress|on_hold|completed|cancelled
      managerOnly=true|false
      date=YYYY-MM-DD
      w_work_orders, w_schedule, w_earned_value
      sort=overallProgress,-priority
      page=1  pageSize=25
    """
    try:
        status_str = request.args.get("status")
        manager_only = request.args.get("managerOnly", "false").lower() == "true"
        today = _parse_iso_date(request.args.get("date"))
        weights = _parse_weights_from_query(request.args)
        sort_str = request.args.get("sort")
        page = int(request.args.get("page", 1))
        page_size = int(request.args.get("pageSize", 25))

        stmt = select(Project)
        if status_str:
            try:
                status = ProjectStatus(status_str)
            except ValueError:
                return jsonify({"error": "Invalid status value"}), 400
            stmt = stmt.where(Project.status == status)

        if manager_only:
            user_id = int(get_jwt_identity())
            stmt = stmt.where(Project.projectManagerId == user_id)

        projects: List[Project] = db.session.execute(stmt).scalars().all()
        if not projects:
            return jsonify({"count": 0, "page": page, "pageSize": page_size, "results": []}), 200

        proj_ids = [p.id for p in projects]
        wos = db.session.execute(select(WorkOrder).where(WorkOrder.projectId.in_(proj_ids))).scalars().all()
        by_project: Dict[int, List[WorkOrder]] = defaultdict(list)
        for w in wos:
            by_project[w.projectId].append(w)

        results: List[dict] = []
        for p in projects:
            rollup = compute_work_order_rollup(by_project.get(p.id, []))
            schedule = compute_schedule_stats(p, today=today)
            ev = compute_earned_value(rollup, p, schedule)
            item = _summary_shape(p, rollup, schedule, ev)

            if weights:
                wo = float(rollup["completion_ratio"])
                sc = float(schedule["planned_pct_time_elapsed"])
                est_total = to_decimal(rollup["budget"]["est_total"])
                ev_prog = float((ev["ev"] / est_total) if est_total > 0 else Decimal("0"))
                overall = float(
                    min(1.0, max(0.0, weights["work_orders"] * wo + weights["schedule"] * sc + weights["earned_value"] * ev_prog))
                )
                item["overallProgress"] = overall

            results.append(item)

        results = _apply_sort(results, sort_str)
        page_items, total = _paginate(results, page, page_size)

        return jsonify({"count": total, "page": page, "pageSize": page_size, "results": page_items}), 200

    except ValueError as ve:
        return jsonify({"error": str(ve)}), 400
    except Exception as e:
        return jsonify({"error": f"Unexpected error: {e}"}), 500


@projects_bp.get("/<int:project_id>/progress/detail")
@jwt_required()
def get_project_progress_detail(project_id: int):
    """
    Full detail for a single project (drill-down page).
    Query:
      date=YYYY-MM-DD (optional)
    """
    try:
        today = _parse_iso_date(request.args.get("date"))

        project = Project.query.filter_by(id=project_id, isActive=True).first()
        if not project:
            return jsonify({"error": "Project not found"}), 404

        wos = WorkOrder.query.filter_by(projectId=project_id, isActive=True).all()
        rollup = compute_work_order_rollup(wos)
        schedule = compute_schedule_stats(project, today=today)
        ev = compute_earned_value(rollup, project, schedule)

        est_total = to_decimal(rollup["budget"]["est_total"])
        ev_progress = (ev["ev"] / est_total) if est_total > 0 else Decimal("0")

        payload = {
            "project": project.to_dict(),
            "workOrderCompletion": float(rollup["completion_ratio"]),
            "scheduleProgress": float(schedule["planned_pct_time_elapsed"]),
            "earnedValueProgress": float(ev_progress),
            "SPI": float(ev["spi"]),
            "CPI": float(ev["cpi"]),
            "details": {
                "counts": rollup["counts"],
                "budget": {
                    "totalEstimatedWO": str(rollup["budget"]["est_total"]),
                    "earnedValueEV": str(ev["ev"]),
                    "plannedValuePV": str(ev["pv"]),
                    "actualCostAC": str(ev["ac"]),
                },
                "schedule": {
                    "plannedDaysTotal": schedule["days_planned"],
                    "plannedDaysElapsed": schedule["days_elapsed_planned"],
                    "actualPctTimeElapsed": float(schedule["actual_pct_time_elapsed"]),
                },
            },
        }
        return jsonify(payload), 200

    except ValueError as ve:
        return jsonify({"error": str(ve)}), 400
    except Exception as e:
        return jsonify({"error": f"Unexpected error: {e}"}), 500

<<<<<<< HEAD
@projects_bp.get("/<int:project_id>/supplies")
@jwt_required()
def get_project_supplies(project_id):
    """Get all supplies associated with a specific project."""
    user_id = get_jwt_identity()
    user = User.query.get(user_id)
    project = Project.query.get(project_id)

    if not user:
        return jsonify({"error": "User not found"}), 404
    if not project:
        return jsonify({"error": "Project not found"}), 404

    # Check access permissions
    # has_access = False
    # if user.role == UserRole.ADMIN:
    #     has_access = True
    # elif user.role == UserRole.PROJECT_MANAGER and project.projectManagerId == user_id:
    #     has_access = True
    # elif user.role == UserRole.WORKER:
    #     crew_members = project.get_crew_members()
    #     if int(user_id) in crew_members:
    #         has_access = True
    #
    # if not has_access:
    #     return jsonify({"error": "Access denied"}), 403

    supplies = Supply.query.filter_by(projectId=project_id).order_by(Supply.createdAt.desc()).all()
    return jsonify({"supplies": [s.to_dict() for s in supplies]}), 200


@projects_bp.post("/<int:project_id>/supplies")
@jwt_required()
def add_project_supply(project_id):
    """Add a new supply to a specific project."""
    user_id = get_jwt_identity()
    user = User.query.get(user_id)
    project = Project.query.get(project_id)

    if not user:
        return jsonify({"error": "User not found"}), 404
    if not project:
        return jsonify({"error": "Project not found"}), 404

    # Only Project Managers or Admins can add supplies
    # if user.role not in [UserRole.ADMIN, UserRole.PROJECT_MANAGER]:
    #     return jsonify({"error": "Only project managers or admins can add supplies"}), 403
    # if user.role == UserRole.PROJECT_MANAGER and project.projectManagerId != user.id:
    #     return jsonify({"error": "You can only add supplies to your own projects"}), 403

    payload = request.get_json(silent=True) or request.form.to_dict() or {}
    required_fields = ["name", "vendor", "budget"]
    missing = [f for f in required_fields if not payload.get(f)]
    if missing:
        return jsonify({"error": f"Missing required fields: {', '.join(missing)}"}), 400

    try:
        budget = float(payload["budget"])
        if budget < 0:
            return jsonify({"error": "Budget must be positive"}), 400
    except ValueError:
        return jsonify({"error": "Invalid budget format"}), 400

    supply = Supply(
        name=payload["name"].strip(),
        vendor=payload["vendor"].strip(),
        budget=budget,
        projectId=project_id
    )

    db.session.add(supply)
    db.session.commit()

    return jsonify({"supply": supply.to_dict()}), 201

@projects_bp.delete("/<int:project_id>/supplies/<int:supply_id>")
@jwt_required()
def delete_project_supply(project_id, supply_id):
    """Delete a specific supply from a project."""
    user_id = get_jwt_identity()
    user = User.query.get(user_id)
    project = Project.query.get(project_id)

    if not user or not project:
        return jsonify({"error": "User or project not found"}), 404

    if user.role not in [UserRole.ADMIN, UserRole.PROJECT_MANAGER]:
        return jsonify({"error": "Only project managers or admins can delete supplies"}), 403
    if user.role == UserRole.PROJECT_MANAGER and project.projectManagerId != user.id:
        return jsonify({"error": "You can only delete supplies from your own projects"}), 403

    supply = Supply.query.filter_by(id=supply_id, projectId=project_id).first()
    if not supply:
        return jsonify({"error": "Supply not found"}), 404

    db.session.delete(supply)
    db.session.commit()
    return jsonify({"message": "Supply deleted successfully"}), 200
=======

def is_project_member(user_id: int, project_id: int) -> bool:
    """Check if a user is a member of a project (either as project manager or as a member)"""
    # Check if user is the project manager
    project = Project.query.filter_by(id=project_id, isActive=True).first()
    if project and project.projectManagerId == user_id:
        return True
    
    # Check if user is a project member
    membership = ProjectMember.query.filter_by(projectId=project_id, userId=user_id, isActive=True).first()
    return membership is not None


@projects_bp.get("/<int:project_id>/members")
@jwt_required()
def get_project_members(project_id: int):
    """Get all members of a project (project manager + assigned members)"""
    user_id = int(get_jwt_identity())
    
    # Check if project exists
    project = Project.query.filter_by(id=project_id, isActive=True).first()
    if not project:
        return jsonify({"error": "Project not found"}), 404
    
    # Check if current user is a member of the project
    if not is_project_member(int(user_id), project_id):
        return jsonify({"error": "You must be a member of this project to view its members"}), 403
    
    # Get project manager
    project_manager = project.projectManager
    members = []
    
    if project_manager:
        manager_data = project_manager.to_dict()
        manager_data["role"] = "project_manager"
        manager_data["joinedAt"] = project.createdAt.isoformat() if project.createdAt else None
        members.append(manager_data)
    
    # Get project members
    project_members = ProjectMember.query.filter_by(projectId=project_id, isActive=True).all()
    for member in project_members:
        member_data = member.user.to_dict()
        member_data["role"] = "member"
        member_data["joinedAt"] = member.joinedAt.isoformat() if member.joinedAt else None
        members.append(member_data)
    
    return jsonify({"members": members}), 200


@projects_bp.post("/<int:project_id>/members")
@jwt_required()
def add_project_member(project_id: int):
    """Add a user as a member to a project (only project managers can do this)"""
    # Check if user is a project manager
    auth_error = require_project_manager()
    if auth_error:
        return auth_error
    
    # Check if project exists
    project = Project.query.filter_by(id=project_id, isActive=True).first()
    if not project:
        return jsonify({"error": "Project not found"}), 404
    
    # Check if current user is the project manager of this project
    user_id = int(get_jwt_identity())
    if project.projectManagerId != user_id:
        return jsonify({"error": "You can only add members to projects you manage"}), 403
    
    payload = request.get_json(silent=True) or request.form.to_dict() or {}
    
    # Check if we're adding by userId or email
    if payload.get("userId"):
        # Direct user ID addition (existing functionality)
        try:
            member_user_id = int(payload["userId"])
        except ValueError:
            return jsonify({"error": "userId must be a valid integer"}), 400
        
        # Check if user exists
        user = User.query.filter_by(id=member_user_id, isActive=True).first()
        if not user:
            return jsonify({"error": "User not found"}), 404
        
        # Check if user is already a member or project manager
        if project.projectManagerId == member_user_id:
            return jsonify({"error": "User is already the project manager"}), 400
        
        existing_member = ProjectMember.query.filter_by(projectId=project_id, userId=member_user_id, isActive=True).first()
        if existing_member:
            return jsonify({"error": "User is already a member of this project"}), 400
        
        # Add member
        project_member = ProjectMember(
            projectId=project_id,
            userId=member_user_id
        )
        
        db.session.add(project_member)
        db.session.commit()
        
        return jsonify({"message": "Member added successfully", "member": project_member.to_dict()}), 201
        
    elif payload.get("email"):
        # Email-based addition - check if user exists, if not, send invitation
        email = payload["email"]
        
        # Validate email format (basic validation)
        if "@" not in email or "." not in email:
            return jsonify({"error": "Invalid email format"}), 400
        
        # Check if user exists
        existing_user = User.query.filter_by(emailAddress=email, isActive=True).first()
        if existing_user:
            # User exists, add them directly
            member_user_id = existing_user.id
            
            # Check if user is already a member or project manager
            if project.projectManagerId == member_user_id:
                return jsonify({"error": "User is already the project manager"}), 400
            
            existing_member = ProjectMember.query.filter_by(projectId=project_id, userId=member_user_id, isActive=True).first()
            if existing_member:
                return jsonify({"error": "User is already a member of this project"}), 400
            
            # Add member
            project_member = ProjectMember(
                projectId=project_id,
                userId=member_user_id
            )
            
            db.session.add(project_member)
            db.session.commit()
            
            return jsonify({"message": "Member added successfully", "member": project_member.to_dict()}), 201
        else:
            # User doesn't exist, send invitation
            try:
                invitation = create_project_invitation(email, project_id, user_id)
                email_sent = send_invitation_email(invitation)
                
                if email_sent:
                    return jsonify({
                        "message": "User not found. Invitation sent to email address",
                        "invitation": invitation.to_dict()
                    }), 201
                else:
                    return jsonify({
                        "message": "User not found. Invitation created but email failed to send",
                        "invitation": invitation.to_dict(),
                        "warning": "Email delivery failed"
                    }), 201
                    
            except Exception as e:
                return jsonify({"error": f"Failed to send invitation: {str(e)}"}), 500
    else:
        return jsonify({"error": "Either userId or email is required"}), 400


@projects_bp.delete("/<int:project_id>/members/<int:member_id>")
@jwt_required()
def remove_project_member(project_id: int, member_id: int):
    """Remove a user from a project (only project managers can do this)"""
    # Check if user is a project manager
    auth_error = require_project_manager()
    if auth_error:
        return auth_error
    
    # Check if project exists
    project = Project.query.filter_by(id=project_id, isActive=True).first()
    if not project:
        return jsonify({"error": "Project not found"}), 404
    
    # Check if current user is the project manager of this project
    user_id = int(get_jwt_identity())
    if project.projectManagerId != user_id:
        return jsonify({"error": "You can only remove members from projects you manage"}), 403
    
    # Find the membership
    project_member = ProjectMember.query.filter_by(projectId=project_id, userId=member_id, isActive=True).first()
    if not project_member:
        return jsonify({"error": "User is not a member of this project"}), 404
    
    # Soft delete: set isActive to False
    project_member.isActive = False
    db.session.commit()
    
    return jsonify({"message": "Member removed successfully"}), 200


@projects_bp.post("/<int:project_id>/invite")
@jwt_required()
def invite_user_to_project(project_id: int):
    """Invite a user to join a project via email (only project managers can do this)"""
    # Check if user is a project manager
    auth_error = require_project_manager()
    if auth_error:
        return auth_error
    
    # Check if project exists
    project = Project.query.filter_by(id=project_id, isActive=True).first()
    if not project:
        return jsonify({"error": "Project not found"}), 404
    
    # Check if current user is the project manager of this project
    user_id = int(get_jwt_identity())
    if project.projectManagerId != user_id:
        return jsonify({"error": "You can only invite users to projects you manage"}), 403
    
    payload = request.get_json(silent=True) or request.form.to_dict() or {}
    
    # Required fields
    email = payload.get("email")
    role_str = payload.get("role")
    
    if not email:
        return jsonify({"error": "email is required"}), 400
    
    if not role_str:
        return jsonify({"error": "role is required"}), 400
    
    # Validate email format (basic validation)
    if "@" not in email or "." not in email:
        return jsonify({"error": "Invalid email format"}), 400
    
    # Validate role
    try:
        role = UserRole(role_str.lower())
    except ValueError:
        return jsonify({"error": "Invalid role. Must be admin, worker, or project_manager."}), 400
    
    # Validate worker type if role is worker
    worker_type = None
    if role == UserRole.WORKER:
        worker_type_str = payload.get("workerType")
        if not worker_type_str:
            return jsonify({"error": "workerType is required when role is worker."}), 400
        try:
            worker_type = WorkerType(worker_type_str.lower())
        except ValueError:
            return jsonify({"error": "Invalid workerType. Must be contractor or crew_member."}), 400
    
    # Validate contractor expiration date if role is contractor
    contractor_expiration_date = None
    if role == UserRole.WORKER and worker_type == WorkerType.CONTRACTOR:
        contractor_expiration_str = payload.get("contractorExpirationDate")
        if not contractor_expiration_str:
            return jsonify({"error": "contractorExpirationDate is required when inviting a contractor."}), 400
        try:
            from datetime import datetime
            contractor_expiration_date = datetime.strptime(contractor_expiration_str, "%Y-%m-%d").date()
        except ValueError:
            return jsonify({"error": "Invalid contractorExpirationDate format. Use YYYY-MM-DD."}), 400
    
    # Check if user already exists and is already a member
    existing_user = User.query.filter_by(emailAddress=email).first()
    if existing_user:
        # Check if user is already the project manager
        if project.projectManagerId == existing_user.id:
            return jsonify({"error": "User is already the project manager of this project"}), 400
        
        # Check if user is already a member
        existing_member = ProjectMember.query.filter_by(projectId=project_id, userId=existing_user.id).first()
        if existing_member:
            return jsonify({"error": "User is already a member of this project"}), 400
    
    try:
        # Create invitation
        invitation = create_project_invitation(email, project_id, user_id, role, worker_type, contractor_expiration_date)
        
        # Send invitation email
        email_sent = send_invitation_email(invitation)
        
        if email_sent:
            return jsonify({
                "message": "Invitation sent successfully",
                "invitation": invitation.to_dict()
            }), 201
        else:
            # If email failed to send, we still created the invitation
            # The user could potentially use the token directly
            return jsonify({
                "message": "Invitation created but email failed to send",
                "invitation": invitation.to_dict(),
                "warning": "Email delivery failed"
            }), 201
            
    except Exception as e:
        return jsonify({"error": f"Failed to create invitation: {str(e)}"}), 500


@projects_bp.get("/<int:project_id>/invitations")
@jwt_required()
def get_project_invitations(project_id: int):
    """Get all invitations for a project (only project managers can view this)"""
    # Check if user is a project manager
    auth_error = require_project_manager()
    if auth_error:
        return auth_error
    
    # Check if project exists
    project = Project.query.filter_by(id=project_id, isActive=True).first()
    if not project:
        return jsonify({"error": "Project not found"}), 404
    
    # Check if current user is the project manager of this project
    user_id = int(get_jwt_identity())
    if project.projectManagerId != user_id:
        return jsonify({"error": "You can only view invitations for projects you manage"}), 403
    
    # Get all invitations for this project
    invitations = ProjectInvitation.query.filter_by(projectId=project_id, isActive=True).all()
    
    return jsonify({"invitations": [invitation.to_dict() for invitation in invitations]}), 200


@projects_bp.delete("/<int:project_id>/invitations/<int:invitation_id>")
@jwt_required()
def cancel_project_invitation(project_id: int, invitation_id: int):
    """Cancel a project invitation (only project managers can do this)"""
    # Check if user is a project manager
    auth_error = require_project_manager()
    if auth_error:
        return auth_error
    
    # Check if project exists
    project = Project.query.filter_by(id=project_id, isActive=True).first()
    if not project:
        return jsonify({"error": "Project not found"}), 404
    
    # Check if current user is the project manager of this project
    user_id = int(get_jwt_identity())
    if project.projectManagerId != user_id:
        return jsonify({"error": "You can only cancel invitations for projects you manage"}), 403
    
    # Find the invitation
    invitation = ProjectInvitation.query.filter_by(id=invitation_id, projectId=project_id, isActive=True).first()
    if not invitation:
        return jsonify({"error": "Invitation not found"}), 404
    
    # Soft delete: set isActive to False
    invitation.isActive = False
    db.session.commit()
    
    return jsonify({"message": "Invitation cancelled successfully"}), 200


@projects_bp.get("/invitations/validate/<token>")
def validate_invitation(token: str):
    """Validate an invitation token and return invitation details (public endpoint)"""
    invitation = validate_invitation_token(token)
    
    if not invitation:
        return jsonify({"error": "Invalid or expired invitation token"}), 404
    
    return jsonify({
        "valid": True,
        "invitation": invitation.to_dict()
    }), 200


@projects_bp.get("/debug/<int:project_id>")
@jwt_required()
def debug_project_access(project_id: int):
    """Debug endpoint to check project access permissions"""
    user_id = int(get_jwt_identity())
    user = User.query.filter_by(id=user_id, isActive=True).first()
    project = Project.query.filter_by(id=project_id, isActive=True).first()
    
    debug_info = {
        "user_id": user_id,
        "user_role": user.role.value if user else None,
        "user_email": user.emailAddress if user else None,
        "project_id": project_id,
        "project_exists": project is not None,
        "project_name": project.name if project else None,
        "project_manager_id": project.projectManagerId if project else None,
        "is_project_manager": project.projectManagerId == user_id if project else False,
        "project_manager_email": project.projectManager.emailAddress if project and project.projectManager else None
    }
    
    return jsonify(debug_info), 200
>>>>>>> dba3cf5d
<|MERGE_RESOLUTION|>--- conflicted
+++ resolved
@@ -11,12 +11,7 @@
 from flask_jwt_extended import jwt_required, get_jwt_identity
 from sqlalchemy import select
 
-<<<<<<< HEAD
-from .models import db, User, Project, ProjectStatus, UserRole, WorkOrder, WorkOrderStatus, Audit, AuditEntityType, Supply
-=======
-from .models import db, User, Project, ProjectStatus, UserRole, WorkOrder, WorkOrderStatus, Audit, AuditEntityType
-from .models import db, User, Project, ProjectStatus, UserRole, WorkerType, WorkOrder, WorkOrderStatus, ProjectMember, ProjectInvitation
->>>>>>> dba3cf5d
+from .models import db, User, Project, ProjectStatus, UserRole, WorkOrder, WorkOrderStatus, Audit, AuditEntityType, Supply, ProjectMember, ProjectInvitation
 from .progress import compute_work_order_rollup, compute_schedule_stats, compute_earned_value, to_decimal, normalize_weights
 from .email_service import create_project_invitation, send_invitation_email, validate_invitation_token, accept_invitation
 
@@ -145,7 +140,7 @@
     
     db.session.add(project)
     db.session.commit()
-    
+
     return jsonify({"project": project.to_dict()}), 201
 
 
@@ -195,7 +190,7 @@
     project = Project.query.filter_by(id=project_id, isActive=True).first()
     if not project:
         return jsonify({"error": "Project not found"}), 404
-    
+
     return jsonify({"project": project.to_dict()}), 200
 
 
@@ -787,7 +782,388 @@
     except Exception as e:
         return jsonify({"error": f"Unexpected error: {e}"}), 500
 
-<<<<<<< HEAD
+
+def is_project_member(user_id: int, project_id: int) -> bool:
+    """Check if a user is a member of a project (either as project manager or as a member)"""
+    # Check if user is the project manager
+    project = Project.query.filter_by(id=project_id, isActive=True).first()
+    if project and project.projectManagerId == user_id:
+        return True
+
+    # Check if user is a project member
+    membership = ProjectMember.query.filter_by(projectId=project_id, userId=user_id, isActive=True).first()
+    return membership is not None
+
+
+@projects_bp.get("/<int:project_id>/members")
+@jwt_required()
+def get_project_members(project_id: int):
+    """Get all members of a project (project manager + assigned members)"""
+    user_id = int(get_jwt_identity())
+
+    # Check if project exists
+    project = Project.query.filter_by(id=project_id, isActive=True).first()
+    if not project:
+        return jsonify({"error": "Project not found"}), 404
+
+    # Check if current user is a member of the project
+    if not is_project_member(int(user_id), project_id):
+        return jsonify({"error": "You must be a member of this project to view its members"}), 403
+
+    # Get project manager
+    project_manager = project.projectManager
+    members = []
+
+    if project_manager:
+        manager_data = project_manager.to_dict()
+        manager_data["role"] = "project_manager"
+        manager_data["joinedAt"] = project.createdAt.isoformat() if project.createdAt else None
+        members.append(manager_data)
+
+    # Get project members
+    project_members = ProjectMember.query.filter_by(projectId=project_id, isActive=True).all()
+    for member in project_members:
+        member_data = member.user.to_dict()
+        member_data["role"] = "member"
+        member_data["joinedAt"] = member.joinedAt.isoformat() if member.joinedAt else None
+        members.append(member_data)
+
+    return jsonify({"members": members}), 200
+
+
+@projects_bp.post("/<int:project_id>/members")
+@jwt_required()
+def add_project_member(project_id: int):
+    """Add a user as a member to a project (only project managers can do this)"""
+    # Check if user is a project manager
+    auth_error = require_project_manager()
+    if auth_error:
+        return auth_error
+
+    # Check if project exists
+    project = Project.query.filter_by(id=project_id, isActive=True).first()
+    if not project:
+        return jsonify({"error": "Project not found"}), 404
+
+    # Check if current user is the project manager of this project
+    user_id = int(get_jwt_identity())
+    if project.projectManagerId != user_id:
+        return jsonify({"error": "You can only add members to projects you manage"}), 403
+
+    payload = request.get_json(silent=True) or request.form.to_dict() or {}
+
+    # Check if we're adding by userId or email
+    if payload.get("userId"):
+        # Direct user ID addition (existing functionality)
+        try:
+            member_user_id = int(payload["userId"])
+        except ValueError:
+            return jsonify({"error": "userId must be a valid integer"}), 400
+
+        # Check if user exists
+        user = User.query.filter_by(id=member_user_id, isActive=True).first()
+        if not user:
+            return jsonify({"error": "User not found"}), 404
+
+        # Check if user is already a member or project manager
+        if project.projectManagerId == member_user_id:
+            return jsonify({"error": "User is already the project manager"}), 400
+
+        existing_member = ProjectMember.query.filter_by(projectId=project_id, userId=member_user_id, isActive=True).first()
+        if existing_member:
+            return jsonify({"error": "User is already a member of this project"}), 400
+
+        # Add member
+        project_member = ProjectMember(
+            projectId=project_id,
+            userId=member_user_id
+        )
+
+        db.session.add(project_member)
+        db.session.commit()
+
+        return jsonify({"message": "Member added successfully", "member": project_member.to_dict()}), 201
+
+    elif payload.get("email"):
+        # Email-based addition - check if user exists, if not, send invitation
+        email = payload["email"]
+
+        # Validate email format (basic validation)
+        if "@" not in email or "." not in email:
+            return jsonify({"error": "Invalid email format"}), 400
+
+        # Check if user exists
+        existing_user = User.query.filter_by(emailAddress=email, isActive=True).first()
+        if existing_user:
+            # User exists, add them directly
+            member_user_id = existing_user.id
+
+            # Check if user is already a member or project manager
+            if project.projectManagerId == member_user_id:
+                return jsonify({"error": "User is already the project manager"}), 400
+
+            existing_member = ProjectMember.query.filter_by(projectId=project_id, userId=member_user_id, isActive=True).first()
+            if existing_member:
+                return jsonify({"error": "User is already a member of this project"}), 400
+
+            # Add member
+            project_member = ProjectMember(
+                projectId=project_id,
+                userId=member_user_id
+            )
+
+            db.session.add(project_member)
+            db.session.commit()
+
+            return jsonify({"message": "Member added successfully", "member": project_member.to_dict()}), 201
+        else:
+            # User doesn't exist, send invitation
+            try:
+                invitation = create_project_invitation(email, project_id, user_id)
+                email_sent = send_invitation_email(invitation)
+
+                if email_sent:
+                    return jsonify({
+                        "message": "User not found. Invitation sent to email address",
+                        "invitation": invitation.to_dict()
+                    }), 201
+                else:
+                    return jsonify({
+                        "message": "User not found. Invitation created but email failed to send",
+                        "invitation": invitation.to_dict(),
+                        "warning": "Email delivery failed"
+                    }), 201
+
+            except Exception as e:
+                return jsonify({"error": f"Failed to send invitation: {str(e)}"}), 500
+    else:
+        return jsonify({"error": "Either userId or email is required"}), 400
+
+
+@projects_bp.delete("/<int:project_id>/members/<int:member_id>")
+@jwt_required()
+def remove_project_member(project_id: int, member_id: int):
+    """Remove a user from a project (only project managers can do this)"""
+    # Check if user is a project manager
+    auth_error = require_project_manager()
+    if auth_error:
+        return auth_error
+
+    # Check if project exists
+    project = Project.query.filter_by(id=project_id, isActive=True).first()
+    if not project:
+        return jsonify({"error": "Project not found"}), 404
+
+    # Check if current user is the project manager of this project
+    user_id = int(get_jwt_identity())
+    if project.projectManagerId != user_id:
+        return jsonify({"error": "You can only remove members from projects you manage"}), 403
+
+    # Find the membership
+    project_member = ProjectMember.query.filter_by(projectId=project_id, userId=member_id, isActive=True).first()
+    if not project_member:
+        return jsonify({"error": "User is not a member of this project"}), 404
+
+    # Soft delete: set isActive to False
+    project_member.isActive = False
+    db.session.commit()
+
+    return jsonify({"message": "Member removed successfully"}), 200
+
+
+@projects_bp.post("/<int:project_id>/invite")
+@jwt_required()
+def invite_user_to_project(project_id: int):
+    """Invite a user to join a project via email (only project managers can do this)"""
+    # Check if user is a project manager
+    auth_error = require_project_manager()
+    if auth_error:
+        return auth_error
+
+    # Check if project exists
+    project = Project.query.filter_by(id=project_id, isActive=True).first()
+    if not project:
+        return jsonify({"error": "Project not found"}), 404
+
+    # Check if current user is the project manager of this project
+    user_id = int(get_jwt_identity())
+    if project.projectManagerId != user_id:
+        return jsonify({"error": "You can only invite users to projects you manage"}), 403
+
+    payload = request.get_json(silent=True) or request.form.to_dict() or {}
+
+    # Required fields
+    email = payload.get("email")
+    role_str = payload.get("role")
+
+    if not email:
+        return jsonify({"error": "email is required"}), 400
+
+    if not role_str:
+        return jsonify({"error": "role is required"}), 400
+
+    # Validate email format (basic validation)
+    if "@" not in email or "." not in email:
+        return jsonify({"error": "Invalid email format"}), 400
+
+    # Validate role
+    try:
+        role = UserRole(role_str.lower())
+    except ValueError:
+        return jsonify({"error": "Invalid role. Must be admin, worker, or project_manager."}), 400
+
+    # Validate worker type if role is worker
+    worker_type = None
+    if role == UserRole.WORKER:
+        worker_type_str = payload.get("workerType")
+        if not worker_type_str:
+            return jsonify({"error": "workerType is required when role is worker."}), 400
+        try:
+            worker_type = WorkerType(worker_type_str.lower())
+        except ValueError:
+            return jsonify({"error": "Invalid workerType. Must be contractor or crew_member."}), 400
+
+    # Validate contractor expiration date if role is contractor
+    contractor_expiration_date = None
+    if role == UserRole.WORKER and worker_type == WorkerType.CONTRACTOR:
+        contractor_expiration_str = payload.get("contractorExpirationDate")
+        if not contractor_expiration_str:
+            return jsonify({"error": "contractorExpirationDate is required when inviting a contractor."}), 400
+        try:
+            from datetime import datetime
+            contractor_expiration_date = datetime.strptime(contractor_expiration_str, "%Y-%m-%d").date()
+        except ValueError:
+            return jsonify({"error": "Invalid contractorExpirationDate format. Use YYYY-MM-DD."}), 400
+
+    # Check if user already exists and is already a member
+    existing_user = User.query.filter_by(emailAddress=email).first()
+    if existing_user:
+        # Check if user is already the project manager
+        if project.projectManagerId == existing_user.id:
+            return jsonify({"error": "User is already the project manager of this project"}), 400
+
+        # Check if user is already a member
+        existing_member = ProjectMember.query.filter_by(projectId=project_id, userId=existing_user.id).first()
+        if existing_member:
+            return jsonify({"error": "User is already a member of this project"}), 400
+
+    try:
+        # Create invitation
+        invitation = create_project_invitation(email, project_id, user_id, role, worker_type, contractor_expiration_date)
+
+        # Send invitation email
+        email_sent = send_invitation_email(invitation)
+
+        if email_sent:
+            return jsonify({
+                "message": "Invitation sent successfully",
+                "invitation": invitation.to_dict()
+            }), 201
+        else:
+            # If email failed to send, we still created the invitation
+            # The user could potentially use the token directly
+            return jsonify({
+                "message": "Invitation created but email failed to send",
+                "invitation": invitation.to_dict(),
+                "warning": "Email delivery failed"
+            }), 201
+
+    except Exception as e:
+        return jsonify({"error": f"Failed to create invitation: {str(e)}"}), 500
+
+
+@projects_bp.get("/<int:project_id>/invitations")
+@jwt_required()
+def get_project_invitations(project_id: int):
+    """Get all invitations for a project (only project managers can view this)"""
+    # Check if user is a project manager
+    auth_error = require_project_manager()
+    if auth_error:
+        return auth_error
+
+    # Check if project exists
+    project = Project.query.filter_by(id=project_id, isActive=True).first()
+    if not project:
+        return jsonify({"error": "Project not found"}), 404
+
+    # Check if current user is the project manager of this project
+    user_id = int(get_jwt_identity())
+    if project.projectManagerId != user_id:
+        return jsonify({"error": "You can only view invitations for projects you manage"}), 403
+
+    # Get all invitations for this project
+    invitations = ProjectInvitation.query.filter_by(projectId=project_id, isActive=True).all()
+
+    return jsonify({"invitations": [invitation.to_dict() for invitation in invitations]}), 200
+
+
+@projects_bp.delete("/<int:project_id>/invitations/<int:invitation_id>")
+@jwt_required()
+def cancel_project_invitation(project_id: int, invitation_id: int):
+    """Cancel a project invitation (only project managers can do this)"""
+    # Check if user is a project manager
+    auth_error = require_project_manager()
+    if auth_error:
+        return auth_error
+
+    # Check if project exists
+    project = Project.query.filter_by(id=project_id, isActive=True).first()
+    if not project:
+        return jsonify({"error": "Project not found"}), 404
+
+    # Check if current user is the project manager of this project
+    user_id = int(get_jwt_identity())
+    if project.projectManagerId != user_id:
+        return jsonify({"error": "You can only cancel invitations for projects you manage"}), 403
+
+    # Find the invitation
+    invitation = ProjectInvitation.query.filter_by(id=invitation_id, projectId=project_id, isActive=True).first()
+    if not invitation:
+        return jsonify({"error": "Invitation not found"}), 404
+
+    # Soft delete: set isActive to False
+    invitation.isActive = False
+    db.session.commit()
+
+    return jsonify({"message": "Invitation cancelled successfully"}), 200
+
+
+@projects_bp.get("/invitations/validate/<token>")
+def validate_invitation(token: str):
+    """Validate an invitation token and return invitation details (public endpoint)"""
+    invitation = validate_invitation_token(token)
+
+    if not invitation:
+        return jsonify({"error": "Invalid or expired invitation token"}), 404
+
+    return jsonify({
+        "valid": True,
+        "invitation": invitation.to_dict()
+    }), 200
+
+
+@projects_bp.get("/debug/<int:project_id>")
+@jwt_required()
+def debug_project_access(project_id: int):
+    """Debug endpoint to check project access permissions"""
+    user_id = int(get_jwt_identity())
+    user = User.query.filter_by(id=user_id, isActive=True).first()
+    project = Project.query.filter_by(id=project_id, isActive=True).first()
+
+    debug_info = {
+        "user_id": user_id,
+        "user_role": user.role.value if user else None,
+        "user_email": user.emailAddress if user else None,
+        "project_id": project_id,
+        "project_exists": project is not None,
+        "project_name": project.name if project else None,
+        "project_manager_id": project.projectManagerId if project else None,
+        "is_project_manager": project.projectManagerId == user_id if project else False,
+        "project_manager_email": project.projectManager.emailAddress if project and project.projectManager else None
+    }
+
+    return jsonify(debug_info), 200
+
 @projects_bp.get("/<int:project_id>/supplies")
 @jwt_required()
 def get_project_supplies(project_id):
@@ -885,387 +1261,4 @@
 
     db.session.delete(supply)
     db.session.commit()
-    return jsonify({"message": "Supply deleted successfully"}), 200
-=======
-
-def is_project_member(user_id: int, project_id: int) -> bool:
-    """Check if a user is a member of a project (either as project manager or as a member)"""
-    # Check if user is the project manager
-    project = Project.query.filter_by(id=project_id, isActive=True).first()
-    if project and project.projectManagerId == user_id:
-        return True
-    
-    # Check if user is a project member
-    membership = ProjectMember.query.filter_by(projectId=project_id, userId=user_id, isActive=True).first()
-    return membership is not None
-
-
-@projects_bp.get("/<int:project_id>/members")
-@jwt_required()
-def get_project_members(project_id: int):
-    """Get all members of a project (project manager + assigned members)"""
-    user_id = int(get_jwt_identity())
-    
-    # Check if project exists
-    project = Project.query.filter_by(id=project_id, isActive=True).first()
-    if not project:
-        return jsonify({"error": "Project not found"}), 404
-    
-    # Check if current user is a member of the project
-    if not is_project_member(int(user_id), project_id):
-        return jsonify({"error": "You must be a member of this project to view its members"}), 403
-    
-    # Get project manager
-    project_manager = project.projectManager
-    members = []
-    
-    if project_manager:
-        manager_data = project_manager.to_dict()
-        manager_data["role"] = "project_manager"
-        manager_data["joinedAt"] = project.createdAt.isoformat() if project.createdAt else None
-        members.append(manager_data)
-    
-    # Get project members
-    project_members = ProjectMember.query.filter_by(projectId=project_id, isActive=True).all()
-    for member in project_members:
-        member_data = member.user.to_dict()
-        member_data["role"] = "member"
-        member_data["joinedAt"] = member.joinedAt.isoformat() if member.joinedAt else None
-        members.append(member_data)
-    
-    return jsonify({"members": members}), 200
-
-
-@projects_bp.post("/<int:project_id>/members")
-@jwt_required()
-def add_project_member(project_id: int):
-    """Add a user as a member to a project (only project managers can do this)"""
-    # Check if user is a project manager
-    auth_error = require_project_manager()
-    if auth_error:
-        return auth_error
-    
-    # Check if project exists
-    project = Project.query.filter_by(id=project_id, isActive=True).first()
-    if not project:
-        return jsonify({"error": "Project not found"}), 404
-    
-    # Check if current user is the project manager of this project
-    user_id = int(get_jwt_identity())
-    if project.projectManagerId != user_id:
-        return jsonify({"error": "You can only add members to projects you manage"}), 403
-    
-    payload = request.get_json(silent=True) or request.form.to_dict() or {}
-    
-    # Check if we're adding by userId or email
-    if payload.get("userId"):
-        # Direct user ID addition (existing functionality)
-        try:
-            member_user_id = int(payload["userId"])
-        except ValueError:
-            return jsonify({"error": "userId must be a valid integer"}), 400
-        
-        # Check if user exists
-        user = User.query.filter_by(id=member_user_id, isActive=True).first()
-        if not user:
-            return jsonify({"error": "User not found"}), 404
-        
-        # Check if user is already a member or project manager
-        if project.projectManagerId == member_user_id:
-            return jsonify({"error": "User is already the project manager"}), 400
-        
-        existing_member = ProjectMember.query.filter_by(projectId=project_id, userId=member_user_id, isActive=True).first()
-        if existing_member:
-            return jsonify({"error": "User is already a member of this project"}), 400
-        
-        # Add member
-        project_member = ProjectMember(
-            projectId=project_id,
-            userId=member_user_id
-        )
-        
-        db.session.add(project_member)
-        db.session.commit()
-        
-        return jsonify({"message": "Member added successfully", "member": project_member.to_dict()}), 201
-        
-    elif payload.get("email"):
-        # Email-based addition - check if user exists, if not, send invitation
-        email = payload["email"]
-        
-        # Validate email format (basic validation)
-        if "@" not in email or "." not in email:
-            return jsonify({"error": "Invalid email format"}), 400
-        
-        # Check if user exists
-        existing_user = User.query.filter_by(emailAddress=email, isActive=True).first()
-        if existing_user:
-            # User exists, add them directly
-            member_user_id = existing_user.id
-            
-            # Check if user is already a member or project manager
-            if project.projectManagerId == member_user_id:
-                return jsonify({"error": "User is already the project manager"}), 400
-            
-            existing_member = ProjectMember.query.filter_by(projectId=project_id, userId=member_user_id, isActive=True).first()
-            if existing_member:
-                return jsonify({"error": "User is already a member of this project"}), 400
-            
-            # Add member
-            project_member = ProjectMember(
-                projectId=project_id,
-                userId=member_user_id
-            )
-            
-            db.session.add(project_member)
-            db.session.commit()
-            
-            return jsonify({"message": "Member added successfully", "member": project_member.to_dict()}), 201
-        else:
-            # User doesn't exist, send invitation
-            try:
-                invitation = create_project_invitation(email, project_id, user_id)
-                email_sent = send_invitation_email(invitation)
-                
-                if email_sent:
-                    return jsonify({
-                        "message": "User not found. Invitation sent to email address",
-                        "invitation": invitation.to_dict()
-                    }), 201
-                else:
-                    return jsonify({
-                        "message": "User not found. Invitation created but email failed to send",
-                        "invitation": invitation.to_dict(),
-                        "warning": "Email delivery failed"
-                    }), 201
-                    
-            except Exception as e:
-                return jsonify({"error": f"Failed to send invitation: {str(e)}"}), 500
-    else:
-        return jsonify({"error": "Either userId or email is required"}), 400
-
-
-@projects_bp.delete("/<int:project_id>/members/<int:member_id>")
-@jwt_required()
-def remove_project_member(project_id: int, member_id: int):
-    """Remove a user from a project (only project managers can do this)"""
-    # Check if user is a project manager
-    auth_error = require_project_manager()
-    if auth_error:
-        return auth_error
-    
-    # Check if project exists
-    project = Project.query.filter_by(id=project_id, isActive=True).first()
-    if not project:
-        return jsonify({"error": "Project not found"}), 404
-    
-    # Check if current user is the project manager of this project
-    user_id = int(get_jwt_identity())
-    if project.projectManagerId != user_id:
-        return jsonify({"error": "You can only remove members from projects you manage"}), 403
-    
-    # Find the membership
-    project_member = ProjectMember.query.filter_by(projectId=project_id, userId=member_id, isActive=True).first()
-    if not project_member:
-        return jsonify({"error": "User is not a member of this project"}), 404
-    
-    # Soft delete: set isActive to False
-    project_member.isActive = False
-    db.session.commit()
-    
-    return jsonify({"message": "Member removed successfully"}), 200
-
-
-@projects_bp.post("/<int:project_id>/invite")
-@jwt_required()
-def invite_user_to_project(project_id: int):
-    """Invite a user to join a project via email (only project managers can do this)"""
-    # Check if user is a project manager
-    auth_error = require_project_manager()
-    if auth_error:
-        return auth_error
-    
-    # Check if project exists
-    project = Project.query.filter_by(id=project_id, isActive=True).first()
-    if not project:
-        return jsonify({"error": "Project not found"}), 404
-    
-    # Check if current user is the project manager of this project
-    user_id = int(get_jwt_identity())
-    if project.projectManagerId != user_id:
-        return jsonify({"error": "You can only invite users to projects you manage"}), 403
-    
-    payload = request.get_json(silent=True) or request.form.to_dict() or {}
-    
-    # Required fields
-    email = payload.get("email")
-    role_str = payload.get("role")
-    
-    if not email:
-        return jsonify({"error": "email is required"}), 400
-    
-    if not role_str:
-        return jsonify({"error": "role is required"}), 400
-    
-    # Validate email format (basic validation)
-    if "@" not in email or "." not in email:
-        return jsonify({"error": "Invalid email format"}), 400
-    
-    # Validate role
-    try:
-        role = UserRole(role_str.lower())
-    except ValueError:
-        return jsonify({"error": "Invalid role. Must be admin, worker, or project_manager."}), 400
-    
-    # Validate worker type if role is worker
-    worker_type = None
-    if role == UserRole.WORKER:
-        worker_type_str = payload.get("workerType")
-        if not worker_type_str:
-            return jsonify({"error": "workerType is required when role is worker."}), 400
-        try:
-            worker_type = WorkerType(worker_type_str.lower())
-        except ValueError:
-            return jsonify({"error": "Invalid workerType. Must be contractor or crew_member."}), 400
-    
-    # Validate contractor expiration date if role is contractor
-    contractor_expiration_date = None
-    if role == UserRole.WORKER and worker_type == WorkerType.CONTRACTOR:
-        contractor_expiration_str = payload.get("contractorExpirationDate")
-        if not contractor_expiration_str:
-            return jsonify({"error": "contractorExpirationDate is required when inviting a contractor."}), 400
-        try:
-            from datetime import datetime
-            contractor_expiration_date = datetime.strptime(contractor_expiration_str, "%Y-%m-%d").date()
-        except ValueError:
-            return jsonify({"error": "Invalid contractorExpirationDate format. Use YYYY-MM-DD."}), 400
-    
-    # Check if user already exists and is already a member
-    existing_user = User.query.filter_by(emailAddress=email).first()
-    if existing_user:
-        # Check if user is already the project manager
-        if project.projectManagerId == existing_user.id:
-            return jsonify({"error": "User is already the project manager of this project"}), 400
-        
-        # Check if user is already a member
-        existing_member = ProjectMember.query.filter_by(projectId=project_id, userId=existing_user.id).first()
-        if existing_member:
-            return jsonify({"error": "User is already a member of this project"}), 400
-    
-    try:
-        # Create invitation
-        invitation = create_project_invitation(email, project_id, user_id, role, worker_type, contractor_expiration_date)
-        
-        # Send invitation email
-        email_sent = send_invitation_email(invitation)
-        
-        if email_sent:
-            return jsonify({
-                "message": "Invitation sent successfully",
-                "invitation": invitation.to_dict()
-            }), 201
-        else:
-            # If email failed to send, we still created the invitation
-            # The user could potentially use the token directly
-            return jsonify({
-                "message": "Invitation created but email failed to send",
-                "invitation": invitation.to_dict(),
-                "warning": "Email delivery failed"
-            }), 201
-            
-    except Exception as e:
-        return jsonify({"error": f"Failed to create invitation: {str(e)}"}), 500
-
-
-@projects_bp.get("/<int:project_id>/invitations")
-@jwt_required()
-def get_project_invitations(project_id: int):
-    """Get all invitations for a project (only project managers can view this)"""
-    # Check if user is a project manager
-    auth_error = require_project_manager()
-    if auth_error:
-        return auth_error
-    
-    # Check if project exists
-    project = Project.query.filter_by(id=project_id, isActive=True).first()
-    if not project:
-        return jsonify({"error": "Project not found"}), 404
-    
-    # Check if current user is the project manager of this project
-    user_id = int(get_jwt_identity())
-    if project.projectManagerId != user_id:
-        return jsonify({"error": "You can only view invitations for projects you manage"}), 403
-    
-    # Get all invitations for this project
-    invitations = ProjectInvitation.query.filter_by(projectId=project_id, isActive=True).all()
-    
-    return jsonify({"invitations": [invitation.to_dict() for invitation in invitations]}), 200
-
-
-@projects_bp.delete("/<int:project_id>/invitations/<int:invitation_id>")
-@jwt_required()
-def cancel_project_invitation(project_id: int, invitation_id: int):
-    """Cancel a project invitation (only project managers can do this)"""
-    # Check if user is a project manager
-    auth_error = require_project_manager()
-    if auth_error:
-        return auth_error
-    
-    # Check if project exists
-    project = Project.query.filter_by(id=project_id, isActive=True).first()
-    if not project:
-        return jsonify({"error": "Project not found"}), 404
-    
-    # Check if current user is the project manager of this project
-    user_id = int(get_jwt_identity())
-    if project.projectManagerId != user_id:
-        return jsonify({"error": "You can only cancel invitations for projects you manage"}), 403
-    
-    # Find the invitation
-    invitation = ProjectInvitation.query.filter_by(id=invitation_id, projectId=project_id, isActive=True).first()
-    if not invitation:
-        return jsonify({"error": "Invitation not found"}), 404
-    
-    # Soft delete: set isActive to False
-    invitation.isActive = False
-    db.session.commit()
-    
-    return jsonify({"message": "Invitation cancelled successfully"}), 200
-
-
-@projects_bp.get("/invitations/validate/<token>")
-def validate_invitation(token: str):
-    """Validate an invitation token and return invitation details (public endpoint)"""
-    invitation = validate_invitation_token(token)
-    
-    if not invitation:
-        return jsonify({"error": "Invalid or expired invitation token"}), 404
-    
-    return jsonify({
-        "valid": True,
-        "invitation": invitation.to_dict()
-    }), 200
-
-
-@projects_bp.get("/debug/<int:project_id>")
-@jwt_required()
-def debug_project_access(project_id: int):
-    """Debug endpoint to check project access permissions"""
-    user_id = int(get_jwt_identity())
-    user = User.query.filter_by(id=user_id, isActive=True).first()
-    project = Project.query.filter_by(id=project_id, isActive=True).first()
-    
-    debug_info = {
-        "user_id": user_id,
-        "user_role": user.role.value if user else None,
-        "user_email": user.emailAddress if user else None,
-        "project_id": project_id,
-        "project_exists": project is not None,
-        "project_name": project.name if project else None,
-        "project_manager_id": project.projectManagerId if project else None,
-        "is_project_manager": project.projectManagerId == user_id if project else False,
-        "project_manager_email": project.projectManager.emailAddress if project and project.projectManager else None
-    }
-    
-    return jsonify(debug_info), 200
->>>>>>> dba3cf5d
+    return jsonify({"message": "Supply deleted successfully"}), 200