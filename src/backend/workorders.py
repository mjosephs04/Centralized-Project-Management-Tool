--- conflicted
+++ resolved
@@ -473,10 +473,6 @@
     if not workorder:
         return jsonify({"error": "Work order not found"}), 404
     
-<<<<<<< HEAD
-    # Soft delete: set isActive to False
-    workorder.isActive = False
-=======
     # Store work order details before deletion for audit log
     workorder_name = workorder.name
     project_id = workorder.projectId
@@ -494,7 +490,6 @@
     )
     
     db.session.delete(workorder)
->>>>>>> 6a080817
     db.session.commit()
     
     return jsonify({"message": "Work order deleted successfully"}), 200