--- conflicted
+++ resolved
@@ -89,29 +89,6 @@
     return jsonify({"user": user.to_dict()}), 200
 
 
-<<<<<<< HEAD
-@auth_bp.get("/workers")
-@jwt_required()
-def get_all_workers():
-    """
-    Return all users with role=worker.
-    Example request: GET /api/auth/workers
-    Requires Authorization header with Bearer token.
-    """
-    try:
-        # Query all users who are workers
-        workers = User.query.filter_by(role=UserRole.WORKER).all()
-
-        # Serialize users (exclude password hash in to_dict)
-        worker_data = [w.to_dict() for w in workers]
-
-        return jsonify({"users": worker_data}), 200
-
-    except Exception as e:
-        # Catch unexpected errors to avoid breaking the response
-        print(f"[ERROR] Failed to fetch workers: {e}")
-        return jsonify({"error": "Failed to retrieve worker list"}), 500
-=======
 @auth_bp.post("/register-with-invitation")
 def register_with_invitation():
     """Register a new user using an invitation token"""
@@ -237,4 +214,3 @@
         db.session.rollback()
         return jsonify({"error": f"Failed to accept invitation: {str(e)}"}), 500
 
->>>>>>> aba2a36e
