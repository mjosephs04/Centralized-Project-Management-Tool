import axios from "axios";

const LOCAL_API_URL = "http://localhost:8080/api";
const PROD_API_URL =
  "https://centralized-project-management-tool-backend-710408068302.us-south1.run.app/api";

const getAuthToken = () => {
  return localStorage.getItem("accessToken");
};

const apiClient = axios.create({
  baseURL: process.env.REACT_APP_ISPROD ? PROD_API_URL : LOCAL_API_URL,
  headers: {
    "Content-Type": "application/json",
  },
});

apiClient.interceptors.request.use((config) => {
  const token = getAuthToken();
  if (token) {
    config.headers.Authorization = `Bearer ${token}`;
  }

  if (config.url && config.url.includes("/auth/upload-profile")) {
    delete config.headers["Content-Type"];
  }

  return config;
});

export const projectsAPI = {
  getProjects: async () => {
    const response = await apiClient.get("/projects/my-projects");
    return response.data.projects;
  },

  getProject: async (projectId) => {
    const response = await apiClient.get(`/projects/${projectId}`);
    return response.data.project;
  },

  createProject: async (projectData) => {
    console.log("isProd: " + process.env.REACT_APP_ISPROD);
    const response = await apiClient.post("/projects/", projectData);
    return response.data.project;
  },

  updateProject: async (projectId, updates) => {
    const response = await apiClient.put(`/projects/${projectId}`, updates);
    return response.data.project;
  },

  workerUpdateProject: async (projectId, updates) => {
    const response = await apiClient.patch(
      `/projects/${projectId}/worker-update`,
      updates
    );
    return response.data.project;
  },

  deleteProject: async (projectId) => {
    await apiClient.delete(`/projects/${projectId}`);
    return true;
  },

  getProjectAuditLogs: async (projectId) => {
    const response = await apiClient.get(`/projects/${projectId}/audit-logs`);
    return response.data;
  },

  postSupplies: async (projectId, payload) => {
    const response = await apiClient.post(
      `/projects/${projectId}/supplies`,
      payload
    );
    return response;
  },
<<<<<<< HEAD
  getSupplies: async (projectId) => {
    const response = await apiClient.get(`/projects/${projectId}/supplies`);
=======
  getSupplies:  async (projectId, workOrderId = null) => {
    const url = workOrderId 
      ? `/projects/${projectId}/supplies?workOrderId=${workOrderId}`
      : `/projects/${projectId}/supplies`;
    const response = await apiClient.get(url);
>>>>>>> 61a9a657
    return response;
  },
  patchSupplies: async (projectId, supplyID, payload) => {
    const response = await apiClient.patch(
      `/projects/${projectId}/supplies/${supplyID}/status`,
      payload
    );
    return response;
  },
  deleteSupplies: async (projectId, supplyID) => {
    const response = await apiClient.delete(
      `/projects/${projectId}/supplies/${supplyID}`
    );
    return response;
  },

  getProjectMembers: async (projectId) => {
    const response = await apiClient.get(`/projects/${projectId}/members`);
    return response.data.members;
  },

  getProjectInvitations: async (projectId) => {
    const response = await apiClient.get(`/projects/${projectId}/invitations`);
    return response.data.invitations;
  },

  removeProjectMember: async (projectId, memberId) => {
    const response = await apiClient.delete(`/projects/${projectId}/members/${memberId}`);
    return response.data;
  },

  removeProjectManager: async (projectId, managerId) => {
    const response = await apiClient.delete(`/projects/${projectId}/managers/${managerId}`);
    return response.data;
  },

  getSuppliesCatalog: async (search = "", category = "", supplyType = "building") => {
    const params = new URLSearchParams();
    params.append("supplyType", supplyType);
    if (search) params.append("search", search);
    if (category) params.append("category", category);
    const url = `/projects/supplies/catalog?${params.toString()}`;
    const response = await apiClient.get(url);
    return response.data;
  },

  inviteUser: async (projectId, invitationData) => {
    const response = await apiClient.post(
      `/projects/${projectId}/invite`,
      invitationData
    );
    return response.data;
  },

  validateInvitationToken: async (token) => {
    const response = await apiClient.get(
      `/projects/invitations/validate/${token}`
    );
    return response.data;
  },

  // NEW: Get report data for PDF generation
  getReportData: async (projectId) => {
    const response = await apiClient.get(`/projects/${projectId}/report-data`);
    return response.data;
  },

  getMetrics: {
    all: async (projectId) => {
      const response = await apiClient.get(
        `/projects/${projectId}/metrics/all`
      );
      return response.data;
    },
    schedule: async (projectId) => {
      const response = await apiClient.get(
        `/projects/${projectId}/metrics/schedule`
      );
      return response.data;
    },
    cost: async (projectId) => {
      const response = await apiClient.get(
        `/projects/${projectId}/metrics/cost`
      );
      return response.data;
    },
    workforce: async (projectId) => {
      const response = await apiClient.get(
        `/projects/${projectId}/metrics/workforce`
      );
      return response.data;
    },
    quality: async (projectId) => {
      const response = await apiClient.get(
        `/projects/${projectId}/metrics/quality`
      );
      return response.data;
    },
    health: async (projectId) => {
      const response = await apiClient.get(
        `/projects/${projectId}/metrics/health`
      );
      return response.data;
    },
    // NEW: Lightweight summary for project cards - fetches only essential metrics
    cardSummary: async (projectId) => {
      try {
        // Fetch in parallel for performance
        const [health, workforce, allMetrics] = await Promise.allSettled([
          apiClient.get(`/projects/${projectId}/metrics/health`),
          apiClient.get(`/projects/${projectId}/metrics/workforce`),
          apiClient.get(`/projects/${projectId}/metrics/all`),
        ]);

        // Extract progress from allMetrics if successful
        const progress =
          allMetrics.status === "fulfilled"
            ? allMetrics.value.data.progress
            : null;

        return {
          healthScore:
            health.status === "fulfilled" ? health.value.data.healthScore : 0,
          teamSize:
            workforce.status === "fulfilled"
              ? workforce.value.data.teamSize
              : 0,
          statusDistribution:
            workforce.status === "fulfilled"
              ? workforce.value.data.statusDistribution
              : {},
          SPI: progress?.SPI || 1,
          CPI: progress?.CPI || 1,
          workOrderCompletion: progress?.workOrderCompletion || 0,
        };
      } catch (error) {
        console.error(
          `Error fetching card summary for project ${projectId}:`,
          error
        );
        // Return default values on error to prevent card from breaking
        return {
          healthScore: 0,
          teamSize: 0,
          statusDistribution: {},
          SPI: 1,
          CPI: 1,
          workOrderCompletion: 0,
        };
      }
    },
  },
};

export const workOrdersAPI = {
  getWorkOrdersByProject: async (projectId) => {
    const response = await apiClient.get(`/workorders/project/${projectId}`);
    return response.data.workorders;
  },

  createWorkOrder: async (workOrderData) => {
    const response = await apiClient.post(`/workorders/`, workOrderData);
    return response.data.workorder;
  },

  updateWorkOrder: async (workOrderId, updates) => {
    const response = await apiClient.put(`/workorders/${workOrderId}`, updates);
    return response.data.workorder;
  },

  workerUpdate: async (workOrderId, updates) => {
    const response = await apiClient.patch(
      `/workorders/${workOrderId}/worker-update`,
      updates
    );
    return response.data.workorder;
  },

  deleteWorkOrder: async (workOrderId) => {
    await apiClient.delete(`/workorders/${workOrderId}`);
    return true;
  },

  assignWorker: async (workOrderId, userId) => {
    const response = await apiClient.post(
      `/workorders/${workOrderId}/assign-worker`,
      { userId }
    );
    return response.data.workorder;
  },

  removeWorker: async (workOrderId, userId) => {
    const response = await apiClient.post(
      `/workorders/${workOrderId}/remove-worker`,
      { userId }
    );
    return response.data.workorder;
  },

  assignWorkers: async (workOrderId, workerIds) => {
    const response = await apiClient.put(
      `/workorders/${workOrderId}/assign-workers`,
      { workerIds }
    );
    return response.data.workorder;
  },
};

export const usersAPI = {
  getWorkers: async () => {
    const response = await apiClient.get("/auth/workers");
    return response.data.users;
  },
  getAllUsers: async () => {
    const response = await apiClient.get("/auth/allUsers");
    return response.data.users;
  }
};

export const authAPI = {
  me: async () => {
    const response = await apiClient.get("/auth/me");
    return response.data.user;
  },
  register: async (payload) => {
    const response = await apiClient.post("/auth/register", payload);
    return response.status;
  },
  login: async (payload) => {
    const response = await apiClient.post("/auth/login", payload);
    return response;
  },
  forgotPassword: async (payload) => {
    const response = await apiClient.post("/auth/forgot-password", payload);
<<<<<<< HEAD
    return response;
=======
    return response.data;
  },

  resetPassword: async (payload) => {
    const response = await apiClient.post("/auth/reset-password", payload);
    return response.data;
  },

  validateResetToken: async (token) => {
    const response = await apiClient.get(`/auth/reset-password/validate/${token}`);
    return response.data;
>>>>>>> 61a9a657
  },

  validateInvitationToken: async (token) => {
    const response = await apiClient.get(
      `/projects/invitations/validate/${token}`
    );
    return response.data;
  },

  registerWithInvitation: async (payload) => {
    const response = await apiClient.post(
      "/auth/register-with-invitation",
      payload
    );
    return response.data;
  },

  uploadProfilePic: async (formData) => {
    const response = await apiClient.post("/auth/upload-profile", formData);
    return response;
  },
  updateProfile: async (updates) => {
    const response = await apiClient.put("/auth/me", updates);
    return response.data.user;
  },
};<|MERGE_RESOLUTION|>--- conflicted
+++ resolved
@@ -75,16 +75,11 @@
     );
     return response;
   },
-<<<<<<< HEAD
-  getSupplies: async (projectId) => {
-    const response = await apiClient.get(`/projects/${projectId}/supplies`);
-=======
   getSupplies:  async (projectId, workOrderId = null) => {
-    const url = workOrderId 
+    const url = workOrderId
       ? `/projects/${projectId}/supplies?workOrderId=${workOrderId}`
       : `/projects/${projectId}/supplies`;
     const response = await apiClient.get(url);
->>>>>>> 61a9a657
     return response;
   },
   patchSupplies: async (projectId, supplyID, payload) => {
@@ -319,9 +314,6 @@
   },
   forgotPassword: async (payload) => {
     const response = await apiClient.post("/auth/forgot-password", payload);
-<<<<<<< HEAD
-    return response;
-=======
     return response.data;
   },
 
@@ -333,7 +325,6 @@
   validateResetToken: async (token) => {
     const response = await apiClient.get(`/auth/reset-password/validate/${token}`);
     return response.data;
->>>>>>> 61a9a657
   },
 
   validateInvitationToken: async (token) => {
