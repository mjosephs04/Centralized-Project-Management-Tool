import React from "react";
import { BrowserRouter as Router, Routes, Route } from 'react-router-dom';
import LoginPage from "./pages/LoginPage";
import ForgotPassword from "./components/ForgotPassword";
import CreateAccountPage from "./pages/CreateAccountPage";
import HomePage from "./pages/Home"
import ProjectsPage from "./pages/ProjectsPage";
import CreateProjectPage from "./pages/CreateProjectsPage";
import SingleProjectPage from "./pages/SingleProjectPage";
<<<<<<< HEAD
import ProfilePage from "./pages/ProfilePage";
=======
import ProfilePage from "./pages/ProfilePage"
>>>>>>> 0701bc1e

const App = () => {
  return (
    <Router>
      <Routes>
        <Route path="/" element={<HomePage />} />
        <Route path="/login" element={<LoginPage />} />
        <Route path="/create-account" element={<CreateAccountPage />} />
        <Route path="/forgot-password" element={<ForgotPassword />} />
<<<<<<< HEAD
        
=======
        <Route path="/profile" element={<ProfilePage />} />
>>>>>>> 0701bc1e
        <Route path="/projects" element={<ProjectsPage />} />
        <Route path="/projects/create" element={<CreateProjectPage />} />
        <Route path="/projects/:projectId" element={<SingleProjectPage />} />
        <Route path="/profile" element={<ProfilePage />} />
      </Routes>
    </Router>
  );
};

export default App;<|MERGE_RESOLUTION|>--- conflicted
+++ resolved
@@ -7,11 +7,7 @@
 import ProjectsPage from "./pages/ProjectsPage";
 import CreateProjectPage from "./pages/CreateProjectsPage";
 import SingleProjectPage from "./pages/SingleProjectPage";
-<<<<<<< HEAD
-import ProfilePage from "./pages/ProfilePage";
-=======
 import ProfilePage from "./pages/ProfilePage"
->>>>>>> 0701bc1e
 
 const App = () => {
   return (
@@ -21,15 +17,10 @@
         <Route path="/login" element={<LoginPage />} />
         <Route path="/create-account" element={<CreateAccountPage />} />
         <Route path="/forgot-password" element={<ForgotPassword />} />
-<<<<<<< HEAD
-        
-=======
         <Route path="/profile" element={<ProfilePage />} />
->>>>>>> 0701bc1e
         <Route path="/projects" element={<ProjectsPage />} />
         <Route path="/projects/create" element={<CreateProjectPage />} />
         <Route path="/projects/:projectId" element={<SingleProjectPage />} />
-        <Route path="/profile" element={<ProfilePage />} />
       </Routes>
     </Router>
   );
