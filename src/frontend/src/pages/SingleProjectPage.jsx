import React, {useState, useEffect} from "react";
import { useParams, useNavigate } from "react-router-dom";
import UserNavbar from "../components/UserNavbar";
import { FaArrowLeft } from "react-icons/fa";
import OverviewTab from '../components/ProjectTabs/OverviewTab'
import { projectsAPI, authAPI } from "../services/api";
import TeamTab from "../components/ProjectTabs/TeamTab";
import TeamViewTab from "../components/ProjectTabs/TeamViewTab";
import CalendarTab from "../components/ProjectTabs/CalendarTab";
import WorkOrdersTab from "../components/ProjectTabs/WorkOrderTabs/WorkOrders";
import LogsTab from "../components/ProjectTabs/LogsTab";

const styleSheet = document.styleSheets[0];
if (!document.querySelector('#tabAnimation')) {
    const style = document.createElement('style');
    style.id = 'tabAnimations';
    style.textContent = `
        @keyframes fadeIn {
            from {
                opacity: 0;
                transform: translateY(10px);
            }
            to {
                opacity: 1;
                transform: translateY(0);
            }
        }

        @keyframes slideIn {
            from {
                transform: scaleX(0);
            }
            to {
                transform: scaleX(1);
            }
        }
    `;
    document.head.appendChild(style);
}


const SingleProjectPage = ({ projects }) => {
    const { projectId } = useParams();
    const navigate = useNavigate();
    const [activeTab, setActiveTab] = useState('calendar');
    const [project, setProject] = useState(null);
    const [loading, setLoading] = useState(true);
    const [error, setError] = useState(null);
    const [userRole, setUserRole] = useState(null);

    useEffect(() => {
        fetchInitialData();
    }, [projectId]);

    const fetchProject = async () => {
        try {
            setLoading(true);
            const data = await projectsAPI.getProject(projectId);
            setProject(data);
        } catch (err) {
            if (err.response?.status === 403) {
                setError("Access denied. You don't have permission to view this project.");
            } else if (err.response?.status === 404) {
                setError("Project not found.");
            } else {
                setError(err.message);
            }
            console.error('Error fetching projects', err);
        } finally {
            setLoading(false);
        }
    };

    const fetchInitialData = async () => {
        try {
            setLoading(true);
            const me = await authAPI.me();
            setUserRole(me?.role || null);
            const data = await projectsAPI.getProject(projectId);
            setProject(data);
        } catch (err) {
            if (err.response?.status === 403) {
                setError("Access denied. You don't have permission to view this project.");
            } else if (err.response?.status === 404) {
                setError("Project not found.");
            } else {
                setError(err.message);
            }
            console.error('Error loading project page', err);
        } finally {
            setLoading(false);
        }
    };

    const handleUpdateProject = async (updatedData) => {
        try {
            const updated = await projectsAPI.updateProject(projectId, updatedData);
            setProject(updated);
        } catch (err) {
            console.error('Error updating project:', err);
            alert('Failed to update project: ' + err.message);
        }
    };

    const handleDelete = () => {
        navigate('/projects', { state: { projectDeleted: true }});
    };

    if (loading) {
        return (
            <>
                <UserNavbar />
                <div style={styles.pageContainer}>
                    <p>Loading project...</p>
                </div>
            </>
        );
    }

    if (error || !project) {
        return (
            <>
                <UserNavbar />
                <div style={styles.pageContainer}>
                    <p>Project not found.</p>
                    <button onClick={() => navigate('/projects')}>Return to Dashboard</button>
                </div>
            </>
        )
    }

<<<<<<< HEAD
    const managerTabs = [
=======
    const tabs = [
        { id: 'calendar', label: 'Calendar'},
>>>>>>> 374b846f
        { id: 'overview', label: 'Overview' },
        { id: 'metrics', label: 'Metrics'},
        { id: 'team', label: 'Team'},
        { id: 'workorders', label: 'Work Orders'},
        { id: 'logs', label: 'Logs'},
    ];

    // Worker-specific tabs (no Metrics, but includes read-only Team)
    const workerTabs = [
        { id: 'overview', label: 'Overview' },
        { id: 'team', label: 'Team' },
        { id: 'calendar', label: 'Calendar'},
        { id: 'workorders', label: 'Work Orders'},
        { id: 'logs', label: 'Logs'},
    ];

    const tabs = userRole === 'worker' ? workerTabs : managerTabs;

    const renderTabContent = () => {
        switch(activeTab) {
            case 'overview':
<<<<<<< HEAD
                return <OverviewTab project={project} onUpdate={handleUpdateProject} userRole={userRole} />;
=======
                return <OverviewTab project={project} onUpdate={handleUpdateProject} onDelete={handleDelete} />;
>>>>>>> 374b846f
            case 'metrics':
                return <p>Metrics content goes here...</p>;
            case 'team':
                return userRole === 'worker' 
                    ? <TeamViewTab project={project} />
                    : <TeamTab project={project} onUpdate={handleUpdateProject} userRole={userRole} />;
            case 'calendar':
                return <CalendarTab project={project} />
            case 'workorders':
                return <WorkOrdersTab project={project} userRole={userRole} />
            case 'logs':
                return <LogsTab project={project} />
            default:
                return <p>Nothing to show here...</p>
        }
    };

    return (
        <>
            <UserNavbar />
            <div style={styles.pageContainer}>
                <div style={styles.header}>
                    <button style={styles.backButton} onClick={() => navigate('/projects')}>
                        <FaArrowLeft />
                        <span>Return to Dashboard</span>
                    </button>
                    <div style={styles.titleSection}>
                        <h1 style={styles.projectTitle}>{project.name}</h1>
                        <p style={styles.location}>{project.location}</p>
                    </div>
                </div>
            </div>
            <div style={styles.contentContainer}>
                <div style={styles.descriptionSection}>
                    <h2 style={styles.sectionTitle}>Project Description</h2>
                    <p style={styles.description}>
                        {project.description || "No description available for this project."}
                    </p>
                </div>
            </div>
            <div style={styles.tabContainer}>
                <div style={styles.tabNav}>
                    {tabs.map(tab =>(
                        <button
                            key={tab.id}
                            onClick={() => setActiveTab(tab.id)}
                            style={{
                                ...styles.tabButton,
                                ...(activeTab === tab.id ? styles.tabButtonActive : {})
                            }}
                        >
                            {tab.label}
                            {activeTab === tab.id && <div style={styles.tabIndicator}></div>}
                        </button>
                    ))}
                </div>
                <div style={styles.tabContent}>
                    {renderTabContent()}
                </div>
            </div>
        </>
    )
};

const styles = {
    pageContainer: {
        padding: '1rem 2.5rem',
        fontFamily: 'sans-serif',
        borderBottom: '1.5px solid rgba(54, 69, 79, 0.8)',
    },
    header: {
        display: 'flex',
        alignItems: 'center',
        justifyContent: 'space-between',
        marginBottom: '0.2rem',
        minHeight: '80px',
    },
    backButton: {
        background: '#ffffff',
        border: '1px solid #ddd',
        borderRadius: '20px',
        padding: '0.6rem 1.2rem',
        display: 'flex',
        alignItems: 'center',
        gap: '0.6rem',
        justifyContent: 'center',
        cursor: 'pointer',
        fontSize: '0.9rem',
        color: '#333',
        boxShadow: '0 2px 5px rgba(0, 0, 0, 0.02)',
        transition: 'background-color 0.2s, box-shadow 0.2s',
        whiteSpace: 'nonwrap',
        position: 'absolute',
        zIndex: 1,
        left: '2.5rem',
    },
    titleSection: {
        width: '100%',
        textAlign: 'center',
        display: 'flex',
        flexDirection: 'column',
        alignItems: 'center',
        justifyContent: 'center',
    },
    spacer: {
        width: '200px',
        flexShrink: 0,
    },
    projectTitle: {
        fontSize: '2.8rem',
        fontWeight: '700',
        color: '#2c3e50',
        margin: 0,
        letterSpacing: '-1px',
    },
    location: {
        fontSize: '1.1rem',
        fontWeight: '400',
        color: '#6c757d',
        margin: 0,
    },
    contentContainer: {
        padding: '3rem 2.5rem',
        background: 'linear-gradient(90deg,rgb(35, 115, 243) 0%, #4facfe 100%)',
        minHeight: '100px'
    },
    descriptionSection: {
        maxWidth: '1200px',
        margin: '0 auto',
        background: '#ffffff',
        padding: '2rem',
        borderRadius: '12px',
        boxShadow: '0 2px 8px rgba(0, 0, 0, 0.08)',
    },
    sectionTitle: {
        fontSize: '1rem',
        fontWeight: '600',
        color: '#2c3e50',
        marginTop: 0,
        marginBottom: '0.2rem',
    },
    description: {
        fontSize: '1rem',
        lineHeight: '1.7',
        color: '#4a5568',
        margin: 0,
    },
    tabContainer: {
        width: '100%',
        background: 'linear-gradient(90deg,rgb(35, 115, 243) 0%, #4facfe 100%)',
        minHeight: 'calc(100vh - 400px)',
    },
    tabNav: {
        display: 'flex',
        justifyContent: 'center',
        alignItems: 'center',
        gap: '3rem',
        borderBottom: '2px solid #e5e7eb',
        padding: '0',
        margin: '0',
    },
    tabButton: {
        background: 'none',
        border: 'none',
        padding: '1rem 1.5rem',
        fontSize: '1rem',
        fontWeight: '500',
        color: 'rgba(255, 255, 255, 0.7)',
        cursor: 'pointer',
        position: 'relative',
        transition: 'color 0.2s',
    },
    tabButtonActive: {
        color: 'rgb(255, 255, 255)',
        fontWeight: '700',
    },
    tabIndicator: {
        position: 'absolute',
        bottom: '-2px',
        left: 0,
        right: 0,
        height: '5px',
        background: 'white',
        borderRadius: '3px 3px 0 0',
        animation: 'slideIn 0.3s ease',
    },
    tabContent: {
        padding: '3rem 2.5rem',
        backgroundColor: '#f8f0fa',
        minHeight: 'calc(100vh - 500px)',
        animation: 'fadeIn 0.4s ease',
    }
};

export default SingleProjectPage;<|MERGE_RESOLUTION|>--- conflicted
+++ resolved
@@ -129,12 +129,8 @@
         )
     }
 
-<<<<<<< HEAD
     const managerTabs = [
-=======
-    const tabs = [
         { id: 'calendar', label: 'Calendar'},
->>>>>>> 374b846f
         { id: 'overview', label: 'Overview' },
         { id: 'metrics', label: 'Metrics'},
         { id: 'team', label: 'Team'},
@@ -156,11 +152,7 @@
     const renderTabContent = () => {
         switch(activeTab) {
             case 'overview':
-<<<<<<< HEAD
-                return <OverviewTab project={project} onUpdate={handleUpdateProject} userRole={userRole} />;
-=======
-                return <OverviewTab project={project} onUpdate={handleUpdateProject} onDelete={handleDelete} />;
->>>>>>> 374b846f
+                return <OverviewTab project={project} onUpdate={handleUpdateProject} onDelete={handleDelete} userRole={userRole} />;
             case 'metrics':
                 return <p>Metrics content goes here...</p>;
             case 'team':
