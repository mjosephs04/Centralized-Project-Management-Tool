--- conflicted
+++ resolved
@@ -53,12 +53,9 @@
     const [userRole, setUserRole] = useState(null);
     const [refreshTrigger, setRefreshTrigger] = useState(0);
     const [highlightedWorkOrderId, setHighlightedWorkOrderId] = useState(null);
-<<<<<<< HEAD
     const [isEditingDescription, setIsEditingDescription] = useState(false);
     const [editedDescription, setEditedDescription] = useState('');
-=======
     const [selectedWorkOrderForSupplies, setSelectedWorkOrderForSupplies] = useState(null);
->>>>>>> 680201f3
 
     useEffect(() => {
         fetchInitialData();
