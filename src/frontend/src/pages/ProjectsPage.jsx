import React, { useState, useEffect, useRef } from "react";
import { Link, useLocation } from 'react-router-dom';
import { FaChevronLeft, FaChevronRight, FaPlus, FaFilter, FaSortAmountDown, FaSearch } from "react-icons/fa";
import { Snackbar, Alert } from '@mui/material';
import UserNavbar from "../components/UserNavbar";
import ProjectCard from "../components/ProjectCard";
import { projectsAPI, authAPI } from "../services/api";

const ProjectsPage = () => {
    const [projects, setProjects] = useState([]);
    const [userRole, setUserRole] = useState(null);
    const [filteredProjects, setFilteredProjects] = useState([]);
    const [userRole, setUserRole] = useState(null);
    const [loading, setLoading] = useState(true);
    const [error, setError] = useState(null);
    const [canScrollLeft, setCanScrollLeft] = useState(false);
    const [canScrollRight, setCanScrollRight] = useState(false);
    const [showFilters, setShowFilters] = useState(false);
    const [showSort, setShowSort] = useState(false);
    const [snackbarOpen, setSnackbarOpen] = useState(false);
    const [snackbarMessage, setSnackbarMessage] = useState('');
    const scrollContainerRef = useRef(null);
    const location = useLocation();

    const [filters, setFilters] = useState({
        minBudget: '',
        maxBudget: '',
        startDate: '',
        endDate: '',
    });

    const [sortBy, setSortBy] = useState('name');
    const [sortOrder, setSortOrder] = useState('asc');
    const [searchQuery, setSearchQuery] = useState('');

    useEffect(() => {
        fetchInitialData();
<<<<<<< HEAD
=======
        fetchProjects();
>>>>>>> 0701bc1e

        if (location.state?.projectDeleted) {
            setSnackbarMessage('Project deleted successfully');
            setSnackbarOpen(true);

            window.history.replaceState({}, document.title);
        }
    }, []);

    useEffect(() => {
        checkScrollingButtons();
    }, [filteredProjects]);

    useEffect(() => {
        applyFilters();
    }, [projects, filters, sortBy, sortOrder, searchQuery])

    const fetchProjects = async () => {
        try {
            setLoading(true);
            const data = await projectsAPI.getProjects();
            setProjects(data);
        } catch (err) {
            setError(err.message);
            console.error('Error fetching projects:', err);
        } finally {
            setLoading(false);
        }
    };

    const applyFilters = () => {
        let filtered = [...projects];

        if (searchQuery.trim()) {
            const query = searchQuery.toLowerCase();
            filtered =filtered.filter(project => {
                const name = (project.name || '').toLowerCase();
                const location = (project.location || '').toLowerCase();
                const description = (project.description || '').toLowerCase();

                return name.includes(query) ||
                       location.includes(query) ||
                       description.includes(query);
            });
        }

        if (filters.minBudget) {
            filtered = filtered.filter(project => project.estimatedBudget >= parseFloat(filters.minBudget));
        }
        if (filters.maxBudget) {
            filtered = filtered.filter(project => project.estimatedBudget <= parseFloat(filters.maxBudget));
        }

        if (filters.startDate) {
            filtered = filtered.filter(project => new Date(project.startDate) >= new Date(filters.startDate));
        }

        if (filters.endDate) {
            filtered = filtered.filter(project => new Date(project.endDate) <= new Date(filters.endDate));
        }

        filtered = sortProjects(filtered);
        setFilteredProjects(filtered);
    };

    const sortProjects = (projectsToSort) => {
        const sorted = [...projectsToSort];

        sorted.sort((a, b) => {
            let compareValue = 0;

            switch (sortBy) {
                case 'name':
                    compareValue = (a.name || '').localeCompare(b.name || '');
                    break;
                case 'budget':
                    compareValue = (a.estimatedBudget || 0) - (b.estimatedBudget || 0);
                    break;
                case 'startDate':
                    compareValue = new Date(a.startDate) - new Date(b.startDate);
                    break;
                case 'endDate':
                    compareValue = new Date(a.endDate) - new Date(b.endDate);
                    break;
                case 'location':
                    compareValue = (a.location || '').localeCompare(b.location || '');
                    break;
                default:
                    compareValue = 0;
            }
            return sortOrder === 'asc' ? compareValue : -compareValue;
        });
        return sorted;
    };

    const handleFilterChange = (field, value) => {
        setFilters(prev => ({
            ...prev,
            [field]: value
        }));
    };

    const clearFilters = () => {
        setFilters({
            minBudget: '',
            maxBudget: '',
            startDate: '',
            endDate: '',
        });
    };

    const clearSort = () => {
        setSortBy('name');
        setSortOrder('asc');
    }

    const hasActiveFilters = () => {
        return filters.minBudget || filters.maxBudget || filters.startDate || filters.endDate;
    };

    const hasActiveSort = () => {
        return sortBy !== 'name' || sortOrder !== 'asc';
    }

    const checkScrollingButtons = () => {
        if (scrollContainerRef.current) {
            const { scrollLeft, scrollWidth, clientWidth } = scrollContainerRef.current;
            setCanScrollLeft(scrollLeft > 0);
            setCanScrollRight(scrollLeft < scrollWidth - clientWidth - 10);
        }
    };

    const scroll = (direction) => {
        if (scrollContainerRef.current) {
            const scrollAmount = scrollContainerRef.current.clientWidth * 0.8;
            const newScrollLeft = direction === 'left'
                ? scrollContainerRef.current.scrollLeft - scrollAmount
                : scrollContainerRef.current.scrollLeft + scrollAmount;

            scrollContainerRef.current.scrollTo({
                left: newScrollLeft,
                behavior: 'smooth'
            });

            setTimeout(checkScrollingButtons, 300);
        }
    };

    const handleSnackbarClose = (event, reason) => {
        if (reason === 'clickaway') {
            return;
        }
        setSnackbarOpen(false);
    }

    const fetchInitialData = async () => {
        try {
            setLoading(true);
            // fetch user role
            const me = await authAPI.me();
            setUserRole(me?.role || null);
            // then fetch projects
            const data = await projectsAPI.getProjects();
            setProjects(data);
        } catch (err) {
            setError(err.message);
            console.error('Error loading data:', err);
        } finally {
            setLoading(false);
        }
    }

    return (
        <>
            <UserNavbar />
            <div style={styles.pageContainer}>
                <div style={styles.header}>
                    <div>
                        <h1 style={styles.pageTitle}>Project Dashboard</h1>
                        <p style={styles.subtitle}>Manage And Track All Ongoing Projects</p>
                    </div>
                    <div style={styles.headerButtons}>
                        <button
                            onClick={() => setShowSort(!showSort)}
                            style={{
                                ...styles.filterButton,
                                ...(showSort || hasActiveSort() ? styles.filterButtonActive : {})
                            }}
                        >
                            <FaSortAmountDown style={styles.buttonIcon} />
                            Sort {hasActiveSort() && '(Active)'}
                        </button>
                        <button
                            onClick={() => setShowFilters(!showFilters)}
                            style={{
                                ...styles.filterButton,
                                ...(showFilters || hasActiveFilters() ? styles.filterButtonActive : {})
                            }}
                        >
                            <FaFilter style={styles.buttonIcon} />
                            Filters {hasActiveFilters() && `(${Object.values(filters).filter(v => v).length})`}
                        </button>
                        {userRole !== 'worker' && (
<<<<<<< HEAD
                            <Link to="/projects/create" style={styles.createButton}>
                                <FaPlus style={styles.buttonIcon} />
                                New Project
                            </Link>
=======
                        <Link to="/projects/create" style={styles.createButton}>
                            <FaPlus style={styles.buttonIcon} />
                            New Project
                        </Link>
>>>>>>> 0701bc1e
                        )}
                    </div>
                </div>

                <div style={styles.searchContainer}>
                    <FaSearch style={styles.searchIcon} />
                    <input
                        type="text"
                        placeholder="Search projects by name, location, or description..."
                        value={searchQuery}
                        onChange={(e) => setSearchQuery(e.target.value)}
                        style={styles.searchInput}
                    />
                    {searchQuery && (
                        <button
                            onClick={() => setSearchQuery('')}
                            style={styles.clearSearchButton}
                        >
                            x
                        </button>
                    )}
                </div>

                {showSort && (
                    <div style={styles.sortContainer}>
                        <div style={styles.sortGroup}>
                            <label style={styles.sortLabel}>Sort By:</label>
                            <select
                                value={sortBy}
                                onChange={(e) => setSortBy(e.target.value)}
                                style={styles.sortSelect}
                            >
                                <option value="name">Name</option>
                                <option value="budget">Budget</option>
                                <option value="startDate">Start Date</option>
                                <option value="endDate">End Date</option>
                                <option value="location">Location</option>
                            </select>
                        </div>
                        <div style={styles.sortGroup}>
                            <label style={styles.sortLabel}>Order:</label>
                            <select
                                value={sortOrder}
                                onChange={(e) => setSortOrder(e.target.value)}
                                style={styles.sortSelect}
                            >
                                <option value="asc">Ascending</option>
                                <option value="desc">Descending</option>
                            </select>
                        </div>
                        {hasActiveSort() && (
                            <button onClick={clearSort} style={styles.clearButton}>
                                Clear Sort Settings
                            </button>
                        )}
                    </div>
                )}

                {showFilters && (
                    <div style={styles.filtersContainer}>
                        <div style={styles.filtersGrid}>
                            <div style={styles.filterGroup}>
                                <label style={styles.filterLabel}>Min Budget ($)</label>
                                <input
                                    type="number"
                                    placeholder="e.g., 50000"
                                    value={filters.minBudget}
                                    onChange={(e) => handleFilterChange('minBudget', e.target.value)}
                                    style={styles.filterInput}
                                />
                            </div>
                            <div style={styles.filterGroup}>
                                <label style={styles.filterLabel}>Max Budget ($)</label>
                                <input
                                    type="number"
                                    placeholder="e.g., 500000"
                                    value={filters.maxBudget}
                                    onChange={(e) => handleFilterChange('maxBudget', e.target.value)}
                                    style={styles.filterInput}
                                />
                            </div>
                            <div style={styles.filterGroup}>
                                <label style={styles.filterLabel}>Start Date (From)</label>
                                <input
                                    type="date"
                                    value={filters.startDate}
                                    onChange={(e) => handleFilterChange('startDate', e.target.value)}
                                    style={styles.filterInput}
                                />
                            </div>
                            <div style={styles.filterGroup}>
                                <label style={styles.filterLabel}>End Date (Until)</label>
                                <input
                                    type="date"
                                    value={filters.endDate}
                                    onChange={(e) => handleFilterChange('endDate', e.target.value)}
                                    style={styles.filterInput}
                                />
                            </div>
                        </div>
                        {hasActiveFilters() && (
                            <button onClick={clearFilters} style={styles.clearButton}>
                                Clear All Filters
                            </button>
                        )}
                    </div>
                )}

                {loading ? (
                    <div style={styles.centerContent}>
                        <div style={styles.loader}></div>
                        <p style={styles.loadingText}>Loading projects...</p>
                    </div>
                ) : error  ? (
                    <div style={styles.centerContent}>
                        <p style={styles.errorText}>Error loading projects: {error}</p>
                        <button onClick={fetchProjects} style={styles.retryButton}>
                            Retry
                        </button>
                    </div>
                ) : filteredProjects.length === 0 ? (
                    <div style={styles.emptyState}>
                        <div style={styles.emptyIcon}>📋</div>
                        <h3 style={styles.emptyTitle}>
                            {hasActiveFilters() ? 'No Projects Match Filters' : 
                             userRole === 'worker' ? 'You are not assigned to any projects yet.' : 'No Projects Yet'}
                        </h3>
                        <p style={styles.emptyText}>
                            {hasActiveFilters() ? 'Try adjusting your filters to see more results' : 
                             userRole === 'worker' ? 'Contact your project manager to get assigned to projects.' : 'Get started by creating your first project'}
                        </p>
                        {hasActiveFilters() && (
                            <button onClick={clearFilters} style={styles.clearButton}>
                                Clear All Filters
                            </button>
                        )}
                    </div>
                ) : (
                    <div style={styles.carouselContainer}>
                        <div style={styles.projectsWrapper}>
                            {canScrollLeft && (
                                <button
                                    style={styles.scrollButton}
                                    onClick={() => scroll('left')}
                                    aria-label="Scroll left"
                                >
                                    <FaChevronLeft />
                                </button>
                            )}

                            <div
                                style={styles.projectsScroll}
                                ref={scrollContainerRef}
                                onScroll={checkScrollingButtons}
                            >
                                {filteredProjects.map((project) => (
                                    <div key={project.id} style={styles.projectCardWrapper}>
                                        <ProjectCard project={project} />
                                    </div>
                                ))}
                            </div>

                            {canScrollRight && (
                                <button
                                    style={{...styles.scrollButton, ...styles.scrollButtonRight}}
                                    onClick={() => scroll('right')}
                                    aria-label="Scroll right"
                                >
                                    <FaChevronRight />
                                </button>
                            )}
                        </div>

                        <div style={styles.projectCount}>
                            Showing {filteredProjects.length} of {projects.length} project{projects.length !== 1 ? 's' : ''}
                        </div>
                    </div>
                )}
            </div>

            <Snackbar
                open={snackbarOpen}
                autoHideDuration={6000}
                onClose={handleSnackbarClose}
                anchorOrigin={{ vertical: 'bottom', horizontal: 'center' }}
            >
                <Alert
                    onClose={handleSnackbarClose}
                    severity="success"
                    sx={{
                        width: '100%',
                        background: 'rgba(255, 255, 255, 0.85)',
                        backdropFilter: 'blur(10px)',
                        WebkitBackdropFilter: 'blur(10px)',
                        border: '1px solid rgba(16, 185, 129, 0.2)',
                        borderRadius: '12px',
                        boxShadow: '0 8px 32px rgba(0, 0, 0, 0.1)',
                        color: '#059669',
                        fontWeight: '600',
                        '& .MuiAlert-icon': {
                            color: '#10b981'
                        }
                    }}
                    variant="filled"
                >
                    {snackbarMessage}
                </Alert>
            </Snackbar>
        </>
    );
};

const styles = {
    pageContainer: {
        padding: '2.5rem 2.5rem',
        background: 'linear-gradient(135deg,rgb(35, 115, 243) 0%, #4facfe 100%)',
        minHeight: 'calc(100vh - 80px)',
        fontFamily: 'sans-serif',
    },
    header: {
        display: 'flex',
        justifyContent: 'space-between',
        alignItems: 'center',
        marginBottom: '3rem',
        backgroundColor: 'rgba(255, 255, 255, 0.95)',
        padding: '2rem',
        borderRadius: '16px',
        boxShadow: '0 8px 32px rgba(0, 0, 0, 0.1)',
    },
    pageTitle: {
        fontSize: '2.5rem',
        fontWeight: '700',
        color: '#1a202c',
        margin: '0 0 0.5rem 0',
        background: 'linear-gradient(135deg, #2373f3 0%, #4facfe 100%)',
        WebkitBackgroundClip: 'text',
        WebkitTextFillColor: 'transparent',
        MozBackgroundClip: 'text',
        MozTextFillColor: 'transparent',
    },
    subtitle: {
        fontSize: '1rem',
        color: '#718096',
        margin: 0,
    },
    headerButtons: {
        display: 'flex',
        gap: '1rem',
        alignItems: 'center',
    },
    createButton: {
        display: 'flex',
        alignItems: 'center',
        gap: '0.5rem',
        textDecoration: 'none',
        color: 'white',
        background: 'linear-gradient(135deg,rgb(35, 115, 243) 0%, #4facfe 100%)',
        padding: '0.9rem 1.8rem',
        borderRadius: '10px',
        fontWeight: '600',
        fontSize: '1rem',
        border: 'none',
        cursor: 'pointer',
        transition: 'all 0.3s',
        boxShadow: '0 4px 15px rgba(102, 126, 234, 0.4)',
    },
    buttonIcon: {
        fontSize: '0.9rem',
    },
    centerContent: {
        textAlign: 'center',
        padding: '6rem 2rem',
        backgroundColor: 'rgba(255, 255, 255, 0.95)',
        borderRadius: '16px',
        maxWidth: '600px',
        margin: '0 auto',
        boxShadow: '0 8px 32px rgba(0, 0, 0, 0.1)',
    },
    loader: {
        width: '50px',
        height: '50px',
        border: '4px solid #e5e7eb',
        borderTop: '4px solid #0052D4',
        borderRadius: '50%',
        margin: '0 auto 1rem',
        animation: 'spin 1s linear infinite',
    },
    loadingText: {
        fontSize: '1.1rem',
        color: '#4a5568',
    },
    errorText: {
        color: '#dc2626',
        marginBottom: '1.5rem',
        fontSize: '1.1rem',
    },
    retryButton: {
        padding: '0.9rem 1.8rem',
        background: 'linear-gradient(135deg,rgb(35, 115, 243) 0%, #4facfe 100%)',
        color: 'white',
        border: 'none',
        borderRadius: '10px',
        cursor: 'pointer',
        fontSize: '1rem',
        fontWeight: '600',
        boxShadow: '0 4px 12px rgba(102, 126, 234, 0.4)',
    },
    emptyState: {
        textAlign: 'center',
        padding: '6rem 2rem',
        backgroundColor: 'rgba(255, 255, 255, 0.95)',
        borderRadius: '16px',
        maxWidth: '500px',
        margin: '0 auto',
        boxShadow: '0 4px 12px rgba(0, 0, 0, 0.1)',
    },
    emptyIcon: {
        fontSize: '4rem',
        marginBottom: '1.5rem',
    },
    emptyTitle: {
        fontSize: '1.5rem',
        fontWeight: '600',
        color: '#1a202c',
        marginBottom: '0.5rem',
    },
    emptyText: {
        fontSize: '1rem',
        color: '#4a5568',
        marginBottom: '0.5rem',
    },
    carouselContainer: {
        maxWidth: '1800px',
        margin: '0 auto',
        backgroundColor: 'rgba(255, 255, 255, 0.95)',
        padding: '2rem',
        borderRadius: '16px',
        boxShadow: '0 8px 32px rgba(0, 0, 0, 0.1)',
    },
    projectsWrapper: {
        position: 'relative',
        paddingBottom: '4rem',
    },
    projectsScroll: {
        display: 'flex',
        gap: '1.5rem',
        overflowX: 'auto',
        scrollBehavior: 'smooth',
        padding: '1rem 0',
        scrollbarWidth: 'none',
        msOverflowStyle: 'none',
    },
    projectCardWrapper: {
        flex: '0 0 calc(25% - 1.125rem)',
        minWidth: '320px',
    },
    scrollButton: {
        position:  'absolute',
        bottom: '-0.5rem',
        left: '50%',
        transform: 'translateX(-70px)',
        zIndex: 10,
        background: 'linear-gradient(135deg,rgb(35, 115, 243) 0%, #4facfe 100%)',
        border: 'none',
        borderRadius: '12px',
        width: '56px',
        height: '56px',
        display: 'flex',
        alignItems: 'center',
        justifyContent: 'center',
        cursor: 'pointer',
        boxShadow: '0 4px 12px rgba(102, 126, 234, 0.4)',
        fontSize: '1.3rem',
        color: 'white',
        transition: 'all 0.3s',
    },
    scrollButtonRight: {
        left: '50%',
        transform: 'translateX(14px)',
    },
    projectCount: {
        textAlign: 'center',
        marginTop: '1rem',
        fontSize: '0.95rem',
        color: '#4a5568',
        fontWeight: '600',
    },
    filtersContainer: {
        backgroundColor: 'rgba(255, 255, 255, 0.95)',
        padding: '1rem 2rem 0.5rem 2rem',
        borderRadius: '16px',
        marginBottom: '2rem',
        boxShadow: '0 8px 32px rgba(0, 0, 0, 0.1)',
    },
    filtersGrid: {
        display: 'grid',
        gridTemplateColumns: 'repeat(auto-fit, minmax(200px, 1fr))',
        gap: '1.5rem',
        marginBottom: '1rem',
    },
    filterGroup: {
        display: 'flex',
        flexDirection: 'column',
    },
    filterLabel: {
        fontSize: '0.9rem',
        fontWeight: '600',
        color: '#4a5568',
        marginBottom: '0.5rem',
    },
    filterInput: {
        padding: '0.75rem',
        borderRadius: '8px',
        border: '2px solid #e2e8f0',
        fontSize: '1rem',
        transition: 'border-color 0.3s',
        outline: 'none',
    },
    filterButton: {
        display: 'flex',
        alignItems: 'center',
        gap: '0.5rem',
        textDecoration: 'none',
        color: '#2373f3',
        background: 'white',
        padding: '0.9rem 1.8rem',
        borderRadius: '10px',
        fontSize: '1rem',
        fontWeight: '600',
        border: '2px solid #2373f3',
        cursor: 'pointer',
        transition: 'all 0.3s',
    },
    filterButtonActive: {
        background: 'linear-gradient(135deg,rgb(35, 115, 243) 0%, #4facfe 100%)',
        color: 'white',
        border: '2px solid transparent',
    },
    clearButton: {
        padding: '0.75rem 1.5rem',
        background: '#718096',
        color: 'white',
        border: 'none',
        borderRadius: '8px',
        cursor: 'pointer',
        fontWeight: 'bold',
        fontSize: '1rem',
    }
};

export default ProjectsPage;<|MERGE_RESOLUTION|>--- conflicted
+++ resolved
@@ -10,7 +10,6 @@
     const [projects, setProjects] = useState([]);
     const [userRole, setUserRole] = useState(null);
     const [filteredProjects, setFilteredProjects] = useState([]);
-    const [userRole, setUserRole] = useState(null);
     const [loading, setLoading] = useState(true);
     const [error, setError] = useState(null);
     const [canScrollLeft, setCanScrollLeft] = useState(false);
@@ -35,10 +34,6 @@
 
     useEffect(() => {
         fetchInitialData();
-<<<<<<< HEAD
-=======
-        fetchProjects();
->>>>>>> 0701bc1e
 
         if (location.state?.projectDeleted) {
             setSnackbarMessage('Project deleted successfully');
@@ -216,6 +211,14 @@
             <UserNavbar />
             <div style={styles.pageContainer}>
                 <div style={styles.header}>
+
+                    <h2 style={styles.pageTitle}>Ongoing Projects</h2>
+                    {userRole !== 'worker' && (
+                        <Link to="/projects/create" style={styles.createButtonLink}>
+                            Create New Project
+                        </Link>
+                    )}
+
                     <div>
                         <h1 style={styles.pageTitle}>Project Dashboard</h1>
                         <p style={styles.subtitle}>Manage And Track All Ongoing Projects</p>
@@ -242,19 +245,13 @@
                             Filters {hasActiveFilters() && `(${Object.values(filters).filter(v => v).length})`}
                         </button>
                         {userRole !== 'worker' && (
-<<<<<<< HEAD
                             <Link to="/projects/create" style={styles.createButton}>
                                 <FaPlus style={styles.buttonIcon} />
                                 New Project
                             </Link>
-=======
-                        <Link to="/projects/create" style={styles.createButton}>
-                            <FaPlus style={styles.buttonIcon} />
-                            New Project
-                        </Link>
->>>>>>> 0701bc1e
                         )}
                     </div>
+
                 </div>
 
                 <div style={styles.searchContainer}>
@@ -377,11 +374,11 @@
                     <div style={styles.emptyState}>
                         <div style={styles.emptyIcon}>📋</div>
                         <h3 style={styles.emptyTitle}>
-                            {hasActiveFilters() ? 'No Projects Match Filters' : 
+                            {hasActiveFilters() ? 'No Projects Match Filters' :
                              userRole === 'worker' ? 'You are not assigned to any projects yet.' : 'No Projects Yet'}
                         </h3>
                         <p style={styles.emptyText}>
-                            {hasActiveFilters() ? 'Try adjusting your filters to see more results' : 
+                            {hasActiveFilters() ? 'Try adjusting your filters to see more results' :
                              userRole === 'worker' ? 'Contact your project manager to get assigned to projects.' : 'Get started by creating your first project'}
                         </p>
                         {hasActiveFilters() && (
@@ -433,6 +430,29 @@
                 )}
             </div>
 
+            { loading ? (
+                <div style={styles.centerContent}>
+                    <p>Loading projects...</p>
+                </div>
+            ) : error ? (
+                <div style={styles.centerContent}>
+                    <p style={styles.errorText}>Error Loading projects: {error}</p>
+                    <button onClick={fetchProjects} style={styles.retryButton}>
+                        Retry
+                    </button>
+                </div>
+            ) : projects.length === 0 ? (
+                <div style={styles.centerContent}>
+                    <p>No projects underway!</p>
+                </div>
+            ) : (
+                <div style={styles.projectsGrid}>
+                    {projects.map((project) => (
+                        <ProjectCard key={project.id} project={project} userRole={userRole} />
+                    ))}
+                </div>
+            )}
+
             <Snackbar
                 open={snackbarOpen}
                 autoHideDuration={6000}
@@ -442,7 +462,7 @@
                 <Alert
                     onClose={handleSnackbarClose}
                     severity="success"
-                    sx={{
+                    sx={{ 
                         width: '100%',
                         background: 'rgba(255, 255, 255, 0.85)',
                         backdropFilter: 'blur(10px)',
@@ -698,9 +718,85 @@
         border: 'none',
         borderRadius: '8px',
         cursor: 'pointer',
-        fontWeight: 'bold',
+        fontSize: '0.95rem',
+        fontWeight: '600',
+        transition: 'background 0.3s'
+    },
+    sortContainer: {
+        display: 'flex',
+        gap: '1.5rem',
+        alignItems: 'center',
+        backgroundColor: 'rgba(255, 255, 255, 0.95)',
+        padding: '1rem 2rem',
+        borderRadius: '16px',
+        marginBottom: '2rem',
+        boxShadow: '0 4px 16px rgba(0, 0, 0, 0.08)',
+    },
+    sortGroup: {
+        display: 'flex',
+        alignItems: 'center',
+        gap: '0.75rem',
+    },
+    sortLabel: {
+        fontSize: '0.95rem',
+        fontWeight: '600',
+        color: '#4a5568',
+    },
+    sortSelect: {
+        padding: '0.6rem 1rem',
+        borderRadius: '8px',
+        border: '2px solid #e2e8f0',
+        fontSize: '0.95rem',
+        fontWeight: '500',
+        color: '#2c3e50',
+        backgroundColor: 'white',
+        cursor: 'pointer',
+        outline: 'none',
+        transition: 'border-color 0.3s',
+        minWidth: '150px',
+    },
+    searchContainer: {
+        position: 'relative',
+        display: 'flex',
+        alignItems: 'center',
+        backgroundColor: 'rgba(255, 255, 255, 0.95)',
+        padding: '1rem 1.5rem',
+        borderRadius: '16px',
+        marginBottom: '2rem',
+        boxShadow: '0 4px 16px rgba(0, 0, 0, 0.08)',
+    },
+    searchIcon: {
+        position: 'absolute',
+        left: '2rem',
+        fontSize: '1.1rem',
+        color: '#9ca3af',
+        pointerEvents: 'none',
+    },
+    searchInput: {
+        flex: 1,
+        padding: '0.75rem 1rem 0.75rem 3rem',
+        borderRadius: '10px',
+        border: '2px solid #e2e8f0',
         fontSize: '1rem',
-    }
+        outline: 'none',
+        transition: 'border-color 0.3s',
+        backgroundColor: 'white',
+    },
+    clearSearchButton: {
+        position: 'absolute',
+        right: '2rem',
+        background: 'none',
+        border: 'none',
+        fontSize: '1.2rem',
+        color: '#9ca3af',
+        cursor: 'pointer',
+        padding: '0.5rem',
+        display: 'flex',
+        alignItems: 'center',
+        justifyContent: 'center',
+        borderRadius: '50%',
+        transition: 'all 0.2s',
+    },
 };
 
 export default ProjectsPage;