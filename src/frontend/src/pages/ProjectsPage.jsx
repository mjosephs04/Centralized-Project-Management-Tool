--- conflicted
+++ resolved
@@ -8,11 +8,8 @@
 
 const ProjectsPage = () => {
     const [projects, setProjects] = useState([]);
-<<<<<<< HEAD
     const [userRole, setUserRole] = useState(null);
-=======
     const [filteredProjects, setFilteredProjects] = useState([]);
->>>>>>> 374b846f
     const [loading, setLoading] = useState(true);
     const [error, setError] = useState(null);
     const [canScrollLeft, setCanScrollLeft] = useState(false);
@@ -36,10 +33,7 @@
     const [searchQuery, setSearchQuery] = useState('');
 
     useEffect(() => {
-<<<<<<< HEAD
         fetchInitialData();
-=======
-        fetchProjects();
 
         if (location.state?.projectDeleted) {
             setSnackbarMessage('Project deleted successfully');
@@ -47,7 +41,6 @@
 
             window.history.replaceState({}, document.title);
         }
->>>>>>> 374b846f
     }, []);
 
     useEffect(() => {
@@ -218,14 +211,6 @@
             <UserNavbar />
             <div style={styles.pageContainer}>
                 <div style={styles.header}>
-<<<<<<< HEAD
-                    <h2 style={styles.pageTitle}>Ongoing Projects</h2>
-                    {userRole !== 'worker' && (
-                        <Link to="/projects/create" style={styles.createButtonLink}>
-                            Create New Project
-                        </Link>
-                    )}
-=======
                     <div>
                         <h1 style={styles.pageTitle}>Project Dashboard</h1>
                         <p style={styles.subtitle}>Manage And Track All Ongoing Projects</p>
@@ -251,12 +236,13 @@
                             <FaFilter style={styles.buttonIcon} />
                             Filters {hasActiveFilters() && `(${Object.values(filters).filter(v => v).length})`}
                         </button>
-                        <Link to="/projects/create" style={styles.createButton}>
-                            <FaPlus style={styles.buttonIcon} />
-                            New Project
-                        </Link>
+                        {userRole !== 'worker' && (
+                            <Link to="/projects/create" style={styles.createButton}>
+                                <FaPlus style={styles.buttonIcon} />
+                                New Project
+                            </Link>
+                        )}
                     </div>
->>>>>>> 374b846f
                 </div>
 
                 <div style={styles.searchContainer}>
@@ -277,31 +263,6 @@
                         </button>
                     )}
                 </div>
-<<<<<<< HEAD
-            ) : error ? (
-                <div style={styles.centerContent}>
-                    <p style={styles.errorText}>Error Loading projects: {error}</p>
-                    <button onClick={fetchProjects} style={styles.retryButton}>
-                        Retry
-                    </button>
-                </div>
-            ) : projects.length === 0 ? (
-                <div style={styles.centerContent}>
-                    <p>
-                        {userRole === 'worker' 
-                            ? "You are not assigned to any projects yet." 
-                            : "No projects underway!"
-                        }
-                    </p>
-                </div>
-            ) : (
-                <div style={styles.projectsGrid}>
-                    {projects.map((project) => (
-                        <ProjectCard key={project.id} project={project} userRole={userRole} />
-                    ))}
-                </div>
-            )}
-=======
 
                 {showSort && (
                     <div style={styles.sortContainer}>
@@ -404,10 +365,12 @@
                     <div style={styles.emptyState}>
                         <div style={styles.emptyIcon}>📋</div>
                         <h3 style={styles.emptyTitle}>
-                            {hasActiveFilters() ? 'No Projects Match Filters' : 'No Projects Yet'}
+                            {hasActiveFilters() ? 'No Projects Match Filters' : 
+                             userRole === 'worker' ? 'You are not assigned to any projects yet.' : 'No Projects Yet'}
                         </h3>
                         <p style={styles.emptyText}>
-                            {hasActiveFilters() ? 'Try adjusting your filters to see more results' : 'Get started by creating your first project'}
+                            {hasActiveFilters() ? 'Try adjusting your filters to see more results' : 
+                             userRole === 'worker' ? 'Contact your project manager to get assigned to projects.' : 'Get started by creating your first project'}
                         </p>
                         {hasActiveFilters() && (
                             <button onClick={clearFilters} style={styles.clearButton}>
@@ -486,7 +449,6 @@
                     {snackbarMessage}
                 </Alert>
             </Snackbar>
->>>>>>> 374b846f
         </>
     );
 };
