import React, { useEffect, useMemo, useState } from "react";
import { FaEye, FaTimes } from "react-icons/fa";
import { DragDropContext, Droppable, Draggable } from "@hello-pangea/dnd";
import { workOrdersAPI, usersAPI } from "../../../services/api";
import { useSnackbar } from '../../../contexts/SnackbarContext';

const COLUMNS = [
  { key: "pending", label: "Pending" },
  { key: "in_progress", label: "In Progress" },
  { key: "on_hold", label: "On Hold" },
  { key: "completed", label: "Completed" },
  { key: "cancelled", label: "Cancelled" },
];

const WorkerWorkOrders = ({ project, onWorkOrderUpdate, onNavigateToSupplies, highlightedWorkOrderId }) => {
  const { showSnackbar } = useSnackbar();
  const [workOrders, setWorkOrders] = useState([]);
  const [loading, setLoading] = useState(true);
  const [allWorkers, setAllWorkers] = useState([]);
  const [loadingWorkers, setLoadingWorkers] = useState(true);

  // Modals
  const [showUpdate, setShowUpdate] = useState(false);
  const [showView, setShowView] = useState(false);
  const [formErrors, setFormErrors] = useState({});
  const [selectedWorkOrder, setSelectedWorkOrder] = useState(null);

  const [formData, setFormData] = useState({
    name: "",
    description: "",
    location: "",
    startDate: "",
    endDate: "",
    priority: 3,
    status: "pending",
    actualCost: "",
  });

  const columns = useMemo(() => {
    const byCol = Object.fromEntries(COLUMNS.map((c) => [c.key, []]));
    for (const wo of workOrders) {
      const k = (wo.status || "pending").toLowerCase();
      (byCol[k] ?? byCol["pending"]).push(wo);
    }
    for (const k of Object.keys(byCol)) {
      byCol[k].sort((a, b) => {
        const pr = (b.priority ?? 0) - (a.priority ?? 0);
        if (pr !== 0) return pr;
        return String(a.startDate).localeCompare(String(b.startDate));
      });
    }
    return byCol;
  }, [workOrders]);

  useEffect(() => {
    fetchWorkOrders();
    fetchWorkers();
    // eslint-disable-next-line react-hooks/exhaustive-deps
  }, [project?.id]);

  const fetchWorkers = async () => {
    try {
      setLoadingWorkers(true);
      const workers = await usersAPI.getWorkers();
      setAllWorkers(workers || []);
    } catch (err) {
      console.error("Error fetching workers:", err);
    } finally {
      setLoadingWorkers(false);
    }
  };

  const fetchWorkOrders = async () => {
    try {
      setLoading(true);
      const data = await workOrdersAPI.getWorkOrdersByProject(project.id);
      setWorkOrders(data);
    } catch (err) {
      console.error("Error fetching work orders:", err);
      showSnackbar("Failed to load work orders", "error");
    } finally {
      setLoading(false);
    }
  };

  const openUpdateModal = (wo) => {
    setSelectedWorkOrder(wo);
    setFormData({
      name: wo.name || "",
      description: wo.description || "",
      location: wo.location || "",
      startDate: wo.startDate || "",
      endDate: wo.endDate || "",
      priority: wo.priority || 3,
      status: wo.status || "pending",
      actualCost: wo.actualCost ?? "",
    });
    setFormErrors({});
    setShowUpdate(true);
  };

  const openViewModal = (wo) => {
    setSelectedWorkOrder(wo);
    setShowView(true);
  };

  const validateForm = () => {
    const errors = {};
    // Workers can only update actualCost and status, no validation needed
    setFormErrors(errors);
    return true;
  };

  const handleCancelUpdate = () => {
    setShowUpdate(false);
    setFormData({
      name: "",
      description: "",
      location: "",
      startDate: "",
      endDate: "",
      priority: 3,
      status: "pending",
      actualCost: "",
    });
    setFormErrors({});
  };

  // Drag & Drop: workers can move cards to change status
  const onDragEnd = async (result) => {
    const { destination, source } = result;
    if (!destination) return;
    const fromCol = source.droppableId;
    const toCol = destination.droppableId;
    if (fromCol === toCol && source.index === destination.index) return;
    const moved = columns[fromCol][source.index];
    if (!moved) return;

    // Get readable status names
    const fromLabel = COLUMNS.find(c => c.key === fromCol)?.label || fromCol;
    const toLabel = COLUMNS.find(c => c.key === toCol)?.label || toCol;

    // optimistic UI
    setWorkOrders((prev) => prev.map((wo) => (wo.id === moved.id ? { ...wo, status: toCol } : wo)));
    
    try {
        await workOrdersAPI.workerUpdate(moved.id, { status: toCol });
        showSnackbar(`Work order moved to ${toLabel}`, 'success');
        if (onWorkOrderUpdate) onWorkOrderUpdate();
    } catch (err) {
      console.error('Error updating work order status:', err);
      showSnackbar(err.response?.data?.error || 'Failed to update work order status', 'error');
      await fetchWorkOrders(); // revert on error
    }
  };

  const handleUpdate = async () => {
    if (!validateForm()) return;
    try {
      await workOrdersAPI.workerUpdate(selectedWorkOrder.id, {
        status: formData.status,
        actualCost: formData.actualCost === "" ? null : parseFloat(formData.actualCost),
      });
      await fetchWorkOrders();
      setShowUpdate(false);
      showSnackbar('Work order updated successfully!', 'success');
      if (onWorkOrderUpdate) onWorkOrderUpdate();
    } catch (err) {
      console.error('Error updating work order:', err);
      showSnackbar(err.response?.data?.error || 'Failed to update work order', 'error');
    }
  };

  const formatStatus = (status) => {
    if (!status) return "Pending";
    const statusMap = {
      'pending': 'Pending',
      'in_progress': 'In Progress',
      'on_hold': 'On Hold',
      'completed': 'Completed',
      'cancelled': 'Cancelled',
    };
    return statusMap[status.toLowerCase()] || status;
  };

  const getStatusColor = (status) => {
    switch ((status || "").toLowerCase()) {
      case "pending": return { bg: "#fef3c7", text: "#92400e" };
      case "in_progress": return { bg: "#dbeafe", text: "#1e40af" };
      case "completed": return { bg: "#d1fae5", text: "#065f46" };
      case "on_hold": return { bg: "#fee2e2", text: "#991b1b" };
      case "cancelled": return { bg: "#e5e7eb", text: "#374151" };
      default: return { bg: "#f3f4f6", text: "#6b7280" };
    }
  };
  const getPriorityLabel = (p) => ["", "Very Low", "Low", "Medium", "High", "Critical"][p] || "Medium";
  const getPriorityColor = (p) => (p >= 4 ? "#ef4444" : p === 3 ? "#f59e0b" : "#10b981");

  const getWorkerName = (workerId) => {
    const worker = allWorkers.find(w => w.id === workerId);
    if (!worker) return `Worker #${workerId}`;
    return `${worker.firstName || ''} ${worker.lastName || ''}`.trim() || worker.emailAddress || `Worker #${workerId}`;
  };

  return (
    <div style={styles.container}>
      <div style={styles.header}>
        <h2 style={styles.title}>Work Orders</h2>
        {/* Workers have no Create/Delete; view & update only */}
      </div>

      {loading ? (
        <p>Loading work orders...</p>
      ) : (
        <DragDropContext onDragEnd={onDragEnd}>
          <div style={styles.board}>
            {COLUMNS.map((col) => {
              const items = columns[col.key] || [];
              return (
                <div key={col.key} style={styles.column}>
                  <div style={styles.columnHeader}>
                    <span style={styles.columnTitle}>{col.label}</span>
                    <span style={styles.columnCount}>{items.length}</span>
                  </div>
                  <Droppable droppableId={col.key}>
                    {(provided, snapshot) => (
                      <div
                        ref={provided.innerRef}
                        {...provided.droppableProps}
                        style={{
                          ...styles.droppable,
                          backgroundColor: snapshot.isDraggingOver ? "#eef2ff" : "#f8fafc",
                        }}
                      >
                        {items.length === 0 ? (
                          <div style={styles.emptyLane}>Drop items here</div>
                        ) : (
                          items.map((wo, index) => {
                            const statusStyle = getStatusColor(wo.status);
                            return (
                              <Draggable key={String(wo.id)} draggableId={String(wo.id)} index={index}>
                                {(dragProvided, dragSnapshot) => (
                                  <div
                                    ref={dragProvided.innerRef}
                                    {...dragProvided.draggableProps}
                                    {...dragProvided.dragHandleProps}
                                    style={{
                                      ...styles.card,
                                      ...(dragSnapshot.isDragging ? styles.cardDragging : {}),
                                      ...dragProvided.draggableProps.style,
                                    }}
                                  >
                                    <div style={styles.cardTop}>
                                      <strong style={styles.cardTitle}>{wo.name}</strong>
                                      <span style={{
                                        ...styles.statusBadge,
                                        backgroundColor: statusStyle.bg,
                                        color: statusStyle.text,
                                      }}>
                                        {formatStatus(wo.status)}
                                      </span>
                                    </div>

                                    {wo.description && <div style={styles.cardDesc}>{wo.description}</div>}

                                    <div style={styles.cardMeta}>
                                      <span style={{ color: getPriorityColor(wo.priority), fontWeight: 700 }}>
                                        {getPriorityLabel(wo.priority)}
                                      </span>
                                      <span style={styles.metaDot}>•</span>
                                      <span style={styles.metaClamp}>
                                        <span style={styles.smallLabel}></span>&nbsp;{wo.location || "-"}
                                      </span>
                                    </div>

                                    {wo.assignedWorkers && wo.assignedWorkers.length > 0 && (
                                      <div style={styles.cardAssignedWorkers}>
                                        <span style={styles.assignedLabel}>Assigned:</span>
                                        <div style={styles.workerBadgesContainer}>
                                          {wo.assignedWorkers.map(workerId => (
                                            <span key={workerId} style={styles.workerBadge}>
                                              {getWorkerName(workerId)}
                                            </span>
                                          ))}
                                        </div>
                                      </div>
                                    )}

                                    <div style={styles.cardFooter}>
                                      <button
                                        style={{ ...styles.cardBtn, background: "#5692bc", color: 'white' }}
                                        onClick={() => openViewModal(wo)}
                                        title="View"
                                      >
                                        <FaEye style={{ marginRight: 6 }} /> View
                                      </button>
                                      <button style={{...styles.cardBtn, background: '#b356bc', color: 'white'}} onClick={() => openUpdateModal(wo)}>
                                        Update
                                      </button>
                                    </div>
                                  </div>
                                )}
                              </Draggable>
                            );
                          })
                        )}
                        {provided.placeholder}
                      </div>
                    )}
                  </Droppable>
                </div>
              );
            })}
          </div>
        </DragDropContext>
      )}

      {/* View Modal (no budget; show Actual Cost) */}
      {showView && selectedWorkOrder && (
        <div style={styles.overlay} onClick={() => setShowView(false)}>
          <div style={styles.modal} onClick={(e) => e.stopPropagation()}>
            <div style={styles.modalHeader}>
              <h3 style={styles.modalTitle}>Work Order Details</h3>
              <button style={styles.closeButton} onClick={() => setShowView(false)}>
                <FaTimes />
              </button>
            </div>
            <div style={styles.viewBody}>
              <div style={styles.viewRow}><strong>Name:</strong> {selectedWorkOrder.name}</div>
              <div style={styles.viewRow}><strong>Status:</strong> {formatStatus(selectedWorkOrder.status)}</div>
              <div style={styles.viewRow}><strong>Priority:</strong> {getPriorityLabel(selectedWorkOrder.priority)}</div>
              <div style={styles.viewRow}><strong>Location:</strong> {selectedWorkOrder.location || "-"}</div>
              <div style={styles.viewRow}><strong>Dates:</strong> {selectedWorkOrder.startDate} — {selectedWorkOrder.endDate}</div>
              {selectedWorkOrder.description && (
                <div style={styles.viewRow}><strong>Description:</strong><br />{selectedWorkOrder.description}</div>
              )}
              <div style={styles.viewRow}>
                <strong>Actual Cost:</strong>{" "}
                {selectedWorkOrder.actualCost != null ? `$${selectedWorkOrder.actualCost.toLocaleString()}` : "-"}
              </div>
              {selectedWorkOrder.assignedWorkers && selectedWorkOrder.assignedWorkers.length > 0 && (
                <div style={styles.viewRow}>
                  <strong>Assigned Workers:</strong>{" "}
                  <div style={{ marginTop: "0.5rem", display: "flex", flexWrap: "wrap", gap: "0.5rem" }}>
                    {selectedWorkOrder.assignedWorkers.map(workerId => {
                      const worker = allWorkers.find(w => w.id === workerId);
                      return (
                        <span key={workerId} style={styles.workerBadge}>
                          {worker ? `${worker.firstName || ''} ${worker.lastName || ''}`.trim() || worker.emailAddress : `Worker #${workerId}`}
                        </span>
                      );
                    })}
                  </div>
                </div>
              )}
            </div>
          </div>
        </div>
      )}

      {/* Update Modal (workers can set Actual Cost; cannot edit Estimated Budget) */}
      {showUpdate && (
        <div style={styles.overlay} onClick={handleCancelUpdate}>
          <div style={styles.modal} onClick={(e) => e.stopPropagation()}>
            <div style={styles.modalHeader}>
              <h3 style={styles.modalTitle}>Update Work Order</h3>
              <button style={styles.closeButton} onClick={handleCancelUpdate}>
                <FaTimes />
              </button>
            </div>
            <form
              onSubmit={(e) => {
                e.preventDefault();
                handleUpdate();
              }}
              style={styles.form}
            >
<<<<<<< HEAD
              <div style={styles.formGroup}>
                <label style={styles.label}>Description</label>
                <textarea
                  value={formData.description}
                  onChange={(e) => setFormData({ ...formData, description: e.target.value })}
                  style={{ ...styles.input, ...styles.textArea }}
                  placeholder="Add a detailed description"
                />
              </div>

              <div style={styles.formRow}>
                <div style={styles.formGroup}>
                  <label style={styles.label}>Location</label>
                  <input
                    type="text"
                    value={formData.location}
                    onChange={(e) => setFormData({ ...formData, location: e.target.value })}
                    style={styles.input}
                    placeholder="Work location"
                  />
                </div>
                <div style={styles.formGroup}>
                  <label style={styles.label}>Priority</label>
                  <select
                    value={formData.priority}
                    onChange={(e) => setFormData({ ...formData, priority: parseInt(e.target.value) })}
                    style={styles.select}
                  >
                    <option value="1">Very Low</option>
                    <option value="2">Low</option>
                    <option value="3">Medium</option>
                    <option value="4">High</option>
                    <option value="5">Critical</option>
                  </select>
                </div>
              </div>

              <div style={styles.formRow}>
                <div style={styles.formGroup}>
                  <label style={styles.label}>Start Date</label>
                  <input
                    type="date"
                    value={formData.startDate}
                    onChange={(e) => setFormData({ ...formData, startDate: e.target.value })}
                    style={styles.input}
                  />
                  {formErrors.startDate && <div style={styles.error}>{formErrors.startDate}</div>}
                </div>
                <div style={styles.formGroup}>
                  <label style={styles.label}>End Date</label>
                  <input
                    type="date"
                    value={formData.endDate}
                    onChange={(e) => setFormData({ ...formData, endDate: e.target.value })}
                    style={styles.input}
                  />
                  {formErrors.endDate && <div style={styles.error}>{formErrors.endDate}</div>}
                  {formErrors.dateOrder && <div style={styles.error}>{formErrors.dateOrder}</div>}
                </div>
              </div>

              <div style={styles.formRow}>
                <div style={styles.formGroup}>
=======
              <div style={styles.formRow}>
                <div style={styles.formGroup}>
>>>>>>> 680201f3
                  <label style={styles.label}>Status</label>
                  <select
                    value={formData.status}
                    onChange={(e) => setFormData({ ...formData, status: e.target.value })}
<<<<<<< HEAD
                    style={styles.select}
=======
                    style={styles.input}
>>>>>>> 680201f3
                  >
                    <option value="pending">Pending</option>
                    <option value="in_progress">In Progress</option>
                    <option value="on_hold">On Hold</option>
                    <option value="completed">Completed</option>
                    <option value="cancelled">Cancelled</option>
                  </select>
                </div>
                <div style={styles.formGroup}>
                  <label style={styles.label}>Actual Cost</label>
<<<<<<< HEAD
                  <div style={styles.inputWrapper}>
                    <span style={styles.inputPrefix}>$</span>
                    <input
                      type="number"
                      step="0.01"
                      value={formData.actualCost}
                      onChange={(e) => setFormData({ ...formData, actualCost: e.target.value })}
                      style={styles.inputWithPrefix}
                      placeholder="0.00"
                    />
                  </div>
=======
                  <input
                    type="number"
                    step="0.01"
                    value={formData.actualCost}
                    onChange={(e) => setFormData({ ...formData, actualCost: e.target.value })}
                    style={styles.input}
                    placeholder="0.00"
                  />
>>>>>>> 680201f3
                </div>
              </div>

              <div style={styles.actions}>
                <button type="button" style={styles.cancelBtn} onClick={handleCancelUpdate}>
                  Cancel
                </button>
                {onNavigateToSupplies && selectedWorkOrder && (
                  <button 
                    type="button" 
                    style={{...styles.submitBtn, backgroundColor: "#10b981", marginRight: "0.5rem"}}
                    onClick={() => {
                      onNavigateToSupplies(selectedWorkOrder.id);
                      setShowUpdate(false);
                    }}
                  >
                    View Supplies
                  </button>
                )}
                <button
                  type="submit"
                  style={styles.submitBtn}
                >
                  Update Work Order
                </button>
              </div>
            </form>
          </div>
        </div>
      )}
    </div>
  );
};

// Styles (updated to match PMWorkOrders and CalendarTab)
const styles = {
  container: { maxWidth: "1400px", margin: "0 auto" },
  header: { display: "flex", justifyContent: "space-between", alignItems: "center", marginBottom: "1rem" },
  title: { fontSize: "1.8rem", fontWeight: "600", color: "#2c3e50", margin: 0 },
  board: { display: "grid", gridTemplateColumns: "repeat(5, minmax(240px, 1fr))", gap: "1rem", alignItems: "start", minHeight: "320px" },
  column: { background: "#ffffff", borderRadius: "12px", boxShadow: "0 2px 8px rgba(0,0,0,0.06)", display: "flex", flexDirection: "column", minHeight: "320px" },
  columnHeader: { display: "flex", alignItems: "center", justifyContent: "space-between", padding: "0.75rem 1rem", borderBottom: "1px solid #e5e7eb", position: "sticky", top: 0, background: "#fff", borderTopLeftRadius: "12px", borderTopRightRadius: "12px", zIndex: 1 },
  columnTitle: { fontWeight: 700, color: "#334155" },
  columnCount: { fontWeight: 700, fontSize: "0.8rem", background: "#f1f5f9", borderRadius: "9999px", padding: "0.15rem 0.5rem" },
  droppable: { padding: "0.75rem", flex: 1, borderBottomLeftRadius: "12px", borderBottomRightRadius: "12px", minHeight: "260px", transition: "background-color 0.15s" },
  emptyLane: { border: "2px dashed #cbd5e1", borderRadius: "10px", padding: "1rem", textAlign: "center", color: "#94a3b8", fontWeight: 600 },
  card: { background: "#ffffff", border: "1px solid #e5e7eb", borderRadius: "12px", padding: "0.75rem", marginBottom: "0.75rem", boxShadow: "0 1px 2px rgba(0,0,0,0.04)" },
  cardDragging: { boxShadow: "0 8px 20px rgba(0,0,0,0.15)", transform: "rotate(1deg)" },
  cardTop: { display: "flex", justifyContent: "space-between", alignItems: "center", marginBottom: "0.25rem" },
  cardTitle: { color: "#111827" },
  cardDesc: { color: "#6b7280", fontSize: "0.9rem", margin: "0.25rem 0 0.5rem" },
  cardMeta: { display: "flex", alignItems: "center", gap: "0.4rem", color: "#475569", fontSize: "0.85rem", whiteSpace: "nowrap", overflow: "hidden" },
  metaDot: { opacity: 0.6, padding: "0 4px", flex: "0 0 auto" },
  metaClamp: { overflow: "hidden", textOverflow: "ellipsis", whiteSpace: "nowrap", minWidth: 0, flex: "1 1 auto" },
  cardFooter: { marginTop: "0.6rem", display: "flex", alignItems: "center", gap: "0.5rem", flexWrap: "wrap" },
  smallLabel: { color: "#6b7280", fontWeight: 600 },
  statusBadge: { display: "inline-block", padding: "0.2rem 0.6rem", borderRadius: "9999px", fontSize: "0.75rem", fontWeight: "700", textTransform: "capitalize", textAlign: "center" },
  cardBtn: { padding: "0.35rem 0.6rem", background: "#dbeafe", color: "#111827", border: "none", borderRadius: "8px", fontSize: "0.85rem", fontWeight: "700", cursor: "pointer" },
  
  // Modals - Enhanced styling to match PMWorkOrders
  overlay: { 
    position: "fixed", 
    inset: 0, 
    backgroundColor: "rgba(0, 0, 0, 0.6)", 
    backdropFilter: "blur(4px)", 
    display: "flex", 
    alignItems: "center", 
    justifyContent: "center", 
    zIndex: 1000, 
    padding: "1rem" 
  },
  modal: { 
    backgroundColor: "white", 
    borderRadius: "16px", 
    width: "90%", 
    maxWidth: "650px", 
    maxHeight: "90vh", 
    overflow: "hidden",
    boxShadow: "0 20px 25px -5px rgba(0, 0, 0, 0.1), 0 10px 10px -5px rgba(0, 0, 0, 0.04)",
    display: "flex",
    flexDirection: "column"
  },
  modalHeader: { 
    display: "flex", 
    justifyContent: "space-between", 
    alignItems: "center", 
    padding: "1.75rem 2rem", 
    borderBottom: "1px solid #e5e7eb",
    backgroundColor: "#fafbfc",
    flexShrink: 0
  },
  modalTitle: { 
    fontSize: "1.5rem", 
    fontWeight: "700", 
    color: "#1f2937", 
    margin: 0,
    letterSpacing: "-0.02em"
  },
  closeButton: { 
    background: "none", 
    border: "none", 
    fontSize: "1.5rem", 
    color: "#6b7280", 
    cursor: "pointer",
    padding: "0.5rem",
    borderRadius: "8px",
    transition: "all 0.2s",
    display: "flex",
    alignItems: "center",
    justifyContent: "center"
  },
  form: { 
    padding: "2rem",
    overflowY: "auto",
    flex: 1
  },
  formGroup: { 
    marginBottom: "1.5rem", 
    flex: 1 
  },
  formRow: { 
    display: "flex", 
    gap: "1.25rem",
    marginBottom: "0"
  },
  label: { 
    display: "block", 
    marginBottom: "0.5rem", 
    fontWeight: "600", 
    color: "#374151", 
    fontSize: "0.875rem",
    letterSpacing: "0.01em"
  },
  input: { 
    width: "100%", 
    padding: "0.875rem 1rem", 
    border: "1.5px solid #e5e7eb", 
    borderRadius: "8px", 
    fontSize: "0.95rem", 
    outline: "none",
    transition: "all 0.2s",
    backgroundColor: "#ffffff",
    color: "#1f2937",
    fontFamily: "inherit",
    boxSizing: "border-box"
  },
  select: {
    width: "100%",
    padding: "0.875rem 1rem",
    border: "1.5px solid #e5e7eb",
    borderRadius: "8px",
    fontSize: "0.95rem",
    outline: "none",
    transition: "all 0.2s",
    backgroundColor: "#ffffff",
    color: "#1f2937",
    fontFamily: "inherit",
    cursor: "pointer",
    boxSizing: "border-box"
  },
  textArea: { 
    minHeight: "120px", 
    resize: "vertical",
    lineHeight: "1.5",
    fontFamily: "inherit"
  },
  inputWrapper: {
    position: "relative",
    display: "flex",
    alignItems: "center"
  },
  inputPrefix: {
    position: "absolute",
    left: "1rem",
    color: "#6b7280",
    fontSize: "0.95rem",
    fontWeight: "500",
    pointerEvents: "none",
    zIndex: 1
  },
  inputWithPrefix: {
    width: "100%",
    padding: "0.875rem 1rem 0.875rem 2rem",
    border: "1.5px solid #e5e7eb",
    borderRadius: "8px",
    fontSize: "0.95rem",
    outline: "none",
    transition: "all 0.2s",
    backgroundColor: "#ffffff",
    color: "#1f2937",
    fontFamily: "inherit",
    boxSizing: "border-box"
  },
  actions: { 
    display: "flex", 
    gap: "1rem", 
    justifyContent: "flex-end", 
    marginTop: "2rem",
    paddingTop: "1.5rem",
    borderTop: "1px solid #f3f4f6"
  },
  cancelBtn: {
    padding: '0.875rem 1.75rem',
    backgroundColor: 'white',
    color: '#bc8056',
    border: '2px solid #bc8056',
    borderRadius: '8px',
    fontSize: '0.95rem',
    fontWeight: '600',
    cursor: 'pointer',
    transition: 'all 0.2s',
    letterSpacing: '0.01em',
  },
  submitBtn: {
    padding: '0.875rem 1.75rem',
    background: '#5692bc',
    color: 'white',
    border: 'none',
    borderRadius: '8px',
    fontSize: '0.95rem',
    fontWeight: '600',
    cursor: 'pointer',
    transition: 'all 0.2s',
    letterSpacing: '0.01em',
    boxShadow: '0 4px 6px -1px rgba(35, 115, 243, 0.2), 0 2px 4px -1px rgba(35, 115, 243, 0.1)',
  },
  viewBody: { 
    padding: "2rem", 
    display: "grid", 
    gap: "1rem",
    overflowY: "auto",
    flex: 1
  },
  viewRow: { 
    lineHeight: 1.6,
    padding: "0.75rem",
    backgroundColor: "#f8fafc",
    borderRadius: "8px"
  },
  error: { 
    marginTop: "0.5rem", 
    color: "#dc2626", 
    fontSize: "0.875rem", 
    fontWeight: "600"
  },
};

export default WorkerWorkOrders;<|MERGE_RESOLUTION|>--- conflicted
+++ resolved
@@ -375,7 +375,6 @@
               }}
               style={styles.form}
             >
-<<<<<<< HEAD
               <div style={styles.formGroup}>
                 <label style={styles.label}>Description</label>
                 <textarea
@@ -439,19 +438,11 @@
 
               <div style={styles.formRow}>
                 <div style={styles.formGroup}>
-=======
-              <div style={styles.formRow}>
-                <div style={styles.formGroup}>
->>>>>>> 680201f3
                   <label style={styles.label}>Status</label>
                   <select
                     value={formData.status}
                     onChange={(e) => setFormData({ ...formData, status: e.target.value })}
-<<<<<<< HEAD
                     style={styles.select}
-=======
-                    style={styles.input}
->>>>>>> 680201f3
                   >
                     <option value="pending">Pending</option>
                     <option value="in_progress">In Progress</option>
@@ -462,7 +453,6 @@
                 </div>
                 <div style={styles.formGroup}>
                   <label style={styles.label}>Actual Cost</label>
-<<<<<<< HEAD
                   <div style={styles.inputWrapper}>
                     <span style={styles.inputPrefix}>$</span>
                     <input
@@ -474,16 +464,6 @@
                       placeholder="0.00"
                     />
                   </div>
-=======
-                  <input
-                    type="number"
-                    step="0.01"
-                    value={formData.actualCost}
-                    onChange={(e) => setFormData({ ...formData, actualCost: e.target.value })}
-                    style={styles.input}
-                    placeholder="0.00"
-                  />
->>>>>>> 680201f3
                 </div>
               </div>
 
