import React, { useEffect, useMemo, useState } from "react";
import { FaEdit, FaSave, FaTimes, FaUserPlus, FaTrash, FaUser } from "react-icons/fa";
import { usersAPI, projectsAPI } from "../../services/api";
import { useSnackbar } from '../../contexts/SnackbarContext';

const TeamTab = ({ project, onUpdate, userRole }) => {
  // Local state
  const { showSnackbar } = useSnackbar();
  const [isEditing, setIsEditing] = useState(false);

  // Normalize incoming crew members to objects { id?, name? } in local state
  // project.crewMembers might be an array of strings or IDs; we'll store objects internally.
  const [crew, setCrew] = useState([]);

  const [allWorkers, setAllWorkers] = useState([]); // full list from API
  const [selectedWorkerId, setSelectedWorkerId] = useState("");
  const [filter, setFilter] = useState("");
  const [focusedInput, setFocusedInput] = useState(null);
  const [hoveredButton, setHoveredButton] = useState(null);
  const [searchTerm, setSearchTerm] = useState("");
  const [loadingWorkers, setLoadingWorkers] = useState(true);
  const [showDropdown, setShowDropdown] = useState(false);
  const [highlightedIndex, setHighlightedIndex] = useState(-1);
  const [inviteEmail, setInviteEmail] = useState("");
  const [inviteRole, setInviteRole] = useState("worker");
  const [inviteWorkerType, setInviteWorkerType] = useState("crew_member");
  const [inviteContractorExpiration, setInviteContractorExpiration] = useState("");
  const [isInviting, setIsInviting] = useState(false);
  const [inviteMessage, setInviteMessage] = useState("");

  // Full team fetched from backend (includes project managers and members)
  const [teamMembers, setTeamMembers] = useState([]);
  const [loadingTeam, setLoadingTeam] = useState(false);
  const [invitations, setInvitations] = useState([]);
  const [loadingInvites, setLoadingInvites] = useState(false);

  // Load initial crew + workers
  useEffect(() => {
    // Normalize project.crewMembers -> local objects { id | name }
    const incoming = (project?.crewMembers ?? []).map((m) => {
      if (typeof m === "string") return { name: m }; // old data format
      if (typeof m === "number") return { id: m };    // ids only
      if (m && typeof m === "object") return m;       // already an object
      return { name: String(m) };
    });
    setCrew(incoming);
  }, [project]);

  useEffect(() => {
    const loadWorkers = async () => {
      try {
        setLoadingWorkers(true);
        const users = await usersAPI.getWorkers();
        // Expect users: [{id, firstName, lastName, email, phoneNumber}, ...]
        setAllWorkers(users || []);
      } catch (e) {
        console.error("Failed to load workers", e);
        showSnackbar("Failed to load workers list", "error");
      } finally {
        setLoadingWorkers(false);
      }
    };
    loadWorkers();
  }, []);

  // Load full team list (project managers + members) for PM/Admin view
  useEffect(() => {
    const fetchTeam = async () => {
      if (!project?.id) return;
      try {
        setLoadingTeam(true);
        const members = await projectsAPI.getProjectMembers(project.id);
        setTeamMembers(members || []);
      } catch (e) {
        console.error("Failed to load team members", e);
      } finally {
        setLoadingTeam(false);
      }
    };
    const fetchInvitations = async () => {
      if (!project?.id) return;
      try {
        setLoadingInvites(true);
        const invs = await projectsAPI.getProjectInvitations(project.id);
        setInvitations(invs || []);
      } catch (e) {
        console.error("Failed to load invitations", e);
      } finally {
        setLoadingInvites(false);
      }
    };
    // Show full team for non-worker roles
    if (userRole && userRole !== "worker") {
      fetchTeam();
      fetchInvitations();
    } else {
      setTeamMembers([]);
      setInvitations([]);
    }
  }, [project?.id, userRole]);

  // Helpers
  const getName = (u) => [u?.firstName, u?.lastName].filter(Boolean).join(" ").trim();
  const getEmail = (u) => u?.email ?? u?.emailAddress ?? "";
  const getPhone = (u) => u?.phoneNumber ?? u?.phone ?? "";

  const workerDisplayName = (u) => getName(u) || getEmail(u) || "Unnamed";
  
  // Enhanced search function that searches across name, email, and phone
  const searchWorkers = (workers, searchTerm) => {
    if (!searchTerm.trim()) return workers;
    
    const term = searchTerm.toLowerCase().trim();
    return workers.filter((worker) => {
      const name = getName(worker).toLowerCase();
      const email = getEmail(worker).toLowerCase();
      const phone = getPhone(worker).toLowerCase();
      
      // Search in individual fields and also in combined text
      return name.includes(term) || 
             email.includes(term) || 
             phone.includes(term) ||
             `${name} ${email} ${phone}`.includes(term);
    });
  };

  const findWorkerById = (id) => allWorkers.find((w) => String(w.id) === String(id));

  const crewResolved = useMemo(() => {
    // Resolve each crew entry with worker details if id matches
    return crew.map((member) => {
      if (member.id) {
        const w = findWorkerById(member.id);
        if (w) {
          return {
            id: w.id,
            name: workerDisplayName(w),
            email: getEmail(w),
            phoneNumber: getPhone(w),
            profileImageUrl: w.profileImageUrl || ""
          };
        }
        // unresolved ID — show ID as name fallback
        return { id: member.id, name: `Worker #${member.id}`, email: "", phoneNumber: "" };
      }
      // name-only legacy entry
      return { name: member.name, email: "", phoneNumber: "" };
    });
  }, [crew, allWorkers]);

  // Debounced search effect
  useEffect(() => {
    const timer = setTimeout(() => {
      setSearchTerm(filter);
    }, 300); // 300ms delay

    return () => clearTimeout(timer);
  }, [filter]);

  const filteredWorkers = useMemo(() => {
    return searchWorkers(allWorkers, searchTerm);
  }, [searchTerm, allWorkers]);

  // Show dropdown when there's a search term or when focused
  useEffect(() => {
    setShowDropdown(focusedInput === 'search' && (searchTerm || filter));
  }, [focusedInput, searchTerm, filter]);

  const existingIds = new Set(crew.filter((m) => m.id != null).map((m) => String(m.id)));
  const existingNames = new Set(crew.filter((m) => m.name).map((m) => m.name.toLowerCase()));

  // Actions
  const handleAddMember = (workerId = selectedWorkerId) => {
    if (!workerId) return;
    if (existingIds.has(String(workerId))) return; // prevent duplicate by id
    setCrew((prev) => [...prev, { id: workerId }]);
    setSelectedWorkerId("");
    setFilter("");
    setShowDropdown(false);
    setHighlightedIndex(-1);
  };

  const handleWorkerSelect = (worker) => {
    handleAddMember(worker.id);
  };

  const handleKeyDown = (e) => {
    if (!showDropdown) return;

    switch (e.key) {
      case 'ArrowDown':
        e.preventDefault();
        setHighlightedIndex(prev => 
          prev < filteredWorkers.length - 1 ? prev + 1 : 0
        );
        break;
      case 'ArrowUp':
        e.preventDefault();
        setHighlightedIndex(prev => 
          prev > 0 ? prev - 1 : filteredWorkers.length - 1
        );
        break;
      case 'Enter':
        e.preventDefault();
        if (highlightedIndex >= 0 && filteredWorkers[highlightedIndex]) {
          handleWorkerSelect(filteredWorkers[highlightedIndex]);
        }
        break;
      case 'Escape':
        setShowDropdown(false);
        setHighlightedIndex(-1);
        break;
    }
  };

<<<<<<< HEAD
  const handleRemoveMember = (index) => {
    const memberName = crewResolved[index]?.name || "Team member";
=======
  const handleRemoveMemberFromEdit = (index) => {
>>>>>>> ec2d6b23
    setCrew((prev) => prev.filter((_, i) => i !== index));
    showSnackbar(`${memberName} removed from team`, 'warning');
  };

  const handleSave = async () => {
    // Persist IDs if available; fallback to names for legacy compatibility.
    const payload = crew.map((m) => (m.id != null ? m.id : m.name));
    try {
      await onUpdate?.({ crewMembers: payload });
      setIsEditing(false);
      showSnackbar("Team changes saved successfully!", "success");
    } catch (e) {
      console.error("Failed to save crew", e);
      showSnackbar("Failed to save team changes", "error");
    }
  };

  const handleCancel = () => {
    // Revert to project data
    const incoming = (project?.crewMembers ?? []).map((m) => {
      if (typeof m === "string") return { name: m };
      if (typeof m === "number") return { id: m };
      if (m && typeof m === "object") return m;
      return { name: String(m) };
    });
    setCrew(incoming);
    setSelectedWorkerId("");
    setFilter("");
    setShowDropdown(false);
    setHighlightedIndex(-1);
    setIsEditing(false);
    showSnackbar("Team changes discarded", "warning");
  };

  const handleInviteUser = async () => {
    if (!inviteEmail.trim()) return;
    
    // Validate contractor expiration date if needed
    if (inviteRole === "worker" && inviteWorkerType === "contractor" && !inviteContractorExpiration.trim()) {
      setInviteMessage("❌ Contractor expiration date is required for contractor invitations");
      showSnackbar("Contractor expiration date is required", "error");
      return;
    }
    
    setIsInviting(true);
    setInviteMessage("");
    
    try {
      const invitationData = {
        email: inviteEmail.trim(),
        role: inviteRole,
        workerType: inviteRole === "worker" ? inviteWorkerType : null,
        contractorExpirationDate: inviteRole === "worker" && inviteWorkerType === "contractor" ? inviteContractorExpiration : null,
      };
      
      console.log("Sending invitation data:", invitationData);
      const response = await projectsAPI.inviteUser(project.id, invitationData);
      console.log("Invitation response:", response);
      
      if (response.message) {
        setInviteMessage(`✅ ${response.message}`);
        showSnackbar(response.message, "success");
        setInviteEmail("");
        setInviteRole("worker");
        setInviteWorkerType("crew_member");
        setInviteContractorExpiration("");
        // Refresh team and invitations
        const members = await projectsAPI.getProjectMembers(project.id);
        setTeamMembers(members || []);
        const invs = await projectsAPI.getProjectInvitations(project.id);
        setInvitations(invs || []);
      } else if (response.warning) {
        setInviteMessage(`⚠️ ${response.warning}`);
        showSnackbar(response.warning, "warning");
      }
    } catch (error) {
      console.error("Failed to send invitation:", error);
      console.error("Error response:", error.response?.data);
      const errorMessage = error.response?.data?.error || "Failed to send invitation";
      setInviteMessage(`❌ ${errorMessage}`);
      showSnackbar(errorMessage, "error");
    } finally {
      setIsInviting(false);
    }
  };

  const handleRemoveTeamMember = async (memberId, isManager = false) => {
    if (!window.confirm("Are you sure you want to remove this person from the project?")) {
      return;
    }
    
    try {
      if (isManager) {
        await projectsAPI.removeProjectManager(project.id, memberId);
      } else {
        await projectsAPI.removeProjectMember(project.id, memberId);
      }
      // Refresh team list
      const members = await projectsAPI.getProjectMembers(project.id);
      setTeamMembers(members || []);
    } catch (error) {
      console.error("Failed to remove member:", error);
      alert(error.response?.data?.error || "Failed to remove member");
    }
  };

  const canEdit = userRole !== "worker"; // Only PM/Admin edit; adjust as needed

  return (
    <div style={styles.container}>
      <div style={styles.header}>
        <h2 style={styles.title}>Team Members</h2>

        {!isEditing ? (
          <button
            style={{ ...styles.editButton, ...(canEdit ? {} : styles.btnDisabled) }}
            onClick={() => canEdit && setIsEditing(true)}
            disabled={!canEdit}
            title={canEdit ? "Edit Team" : "Workers cannot edit team"}
          >
            <FaEdit /> Edit Team
          </button>
        ) : (
          <div style={styles.editActions}>
            <button style={styles.saveButton} onClick={handleSave}>
              <FaSave /> Save
            </button>
            <button style={styles.cancelButton} onClick={handleCancel}>
              <FaTimes /> Cancel
            </button>
          </div>
        )}
      </div>

      {isEditing && (
        <div style={styles.addMemberSection}>
          <div style={styles.unifiedSearchContainer}>
            <div style={styles.searchInputContainer}>
              <input
                type="text"
                placeholder="Search and select workers by name, email, or phone..."
                value={filter}
                onChange={(e) => setFilter(e.target.value)}
                onFocus={() => setFocusedInput('search')}
                onBlur={() => {
                  // Delay hiding dropdown to allow clicking on options
                  setTimeout(() => setFocusedInput(null), 200);
                }}
                onKeyDown={handleKeyDown}
                style={{
                  ...styles.unifiedSearchInput,
                  borderColor: focusedInput === 'search' ? '#0052D4' : '#e5e7eb',
                  boxShadow: focusedInput === 'search' ? '0 0 0 3px rgba(0, 82, 212, 0.1)' : 'none',
                }}
              />
              {filter && (
                <button
                  onClick={() => {
                    setFilter("");
                    setShowDropdown(false);
                    setHighlightedIndex(-1);
                  }}
                  onMouseEnter={() => setHoveredButton('clear')}
                  onMouseLeave={() => setHoveredButton(null)}
                  style={{
                    ...styles.clearButton,
                    color: hoveredButton === 'clear' ? '#374151' : '#6b7280',
                    backgroundColor: hoveredButton === 'clear' ? '#f3f4f6' : 'transparent',
                  }}
                  title="Clear search"
                >
                  <FaTimes />
                </button>
              )}
            </div>

            {showDropdown && (
              <div style={styles.dropdown}>
                {loadingWorkers ? (
                  <div style={styles.dropdownItem}>
                    <div style={styles.loadingText}>Loading workers...</div>
                  </div>
                ) : filteredWorkers.length === 0 ? (
                  <div style={styles.dropdownItem}>
                    <div style={styles.noResultsText}>
                      {searchTerm ? "No workers found matching your search" : "Start typing to search workers..."}
                    </div>
                  </div>
                ) : (
                  <>
                    {filteredWorkers.map((worker, index) => (
                      <div
                        key={worker.id}
                        onClick={() => handleWorkerSelect(worker)}
                        onMouseEnter={() => setHighlightedIndex(index)}
                        style={{
                          ...styles.dropdownItem,
                          backgroundColor: highlightedIndex === index ? '#f3f4f6' : 'white',
                          opacity: existingIds.has(String(worker.id)) ? 0.5 : 1,
                          cursor: existingIds.has(String(worker.id)) ? 'not-allowed' : 'pointer',
                        }}
                      >
                        <div style={styles.workerInfo}>
                          <div style={styles.workerName}>
                            {getName(worker) || "Unnamed"}
                            {existingIds.has(String(worker.id)) && (
                              <span style={styles.alreadyAddedText}> (Already added)</span>
                            )}
                          </div>
                          <div style={styles.workerDetails}>
                            {getEmail(worker) && (
                              <span style={styles.workerDetail}>{getEmail(worker)}</span>
                            )}
                            {getPhone(worker) && (
                              <span style={styles.workerDetail}>{getPhone(worker)}</span>
                            )}
                          </div>
                        </div>
                      </div>
                    ))}
                    {searchTerm && (
                      <div style={styles.searchResultsCount}>
                        {filteredWorkers.length} worker{filteredWorkers.length !== 1 ? 's' : ''} found
                      </div>
                    )}
                  </>
                )}
              </div>
            )}
          </div>
        </div>
      )}
      

      {/* Invite User Section - Only for Project Managers/Admins */}
      {canEdit && (
        <div style={styles.inviteSection}>
          <h3 style={styles.inviteTitle}>Invite New User</h3>
          <p style={styles.inviteDescription}>
            Send an email invitation to add a new user to this project.
          </p>
          
          {inviteMessage && (
            <div style={styles.inviteMessage}>
              {inviteMessage}
            </div>
          )}
          
          <div style={styles.inviteForm}>
            <div style={styles.inviteInputGroup}>
              <input
                type="email"
                placeholder="Enter user's email address..."
                value={inviteEmail}
                onChange={(e) => setInviteEmail(e.target.value)}
                onFocus={() => setFocusedInput('invite')}
                onBlur={() => setFocusedInput(null)}
                style={{
                  ...styles.inviteInput,
                  borderColor: focusedInput === 'invite' ? '#10b981' : '#d1d5db',
                  boxShadow: focusedInput === 'invite' ? '0 0 0 3px rgba(16, 185, 129, 0.1)' : 'none',
                }}
              />
              <select
                value={inviteRole}
                onChange={(e) => setInviteRole(e.target.value)}
                style={styles.inviteSelect}
              >
                <option value="worker">Worker</option>
                <option value="project_manager">Project Manager</option>
                <option value="admin">Admin</option>
              </select>
              
              {inviteRole === "worker" && (
                <select
                  value={inviteWorkerType}
                  onChange={(e) => setInviteWorkerType(e.target.value)}
                  style={styles.inviteSelect}
                >
                  <option value="crew_member">Crew Member</option>
                  <option value="contractor">Contractor</option>
                </select>
              )}
              
              {inviteRole === "worker" && inviteWorkerType === "contractor" && (
                <input
                  type="date"
                  value={inviteContractorExpiration}
                  onChange={(e) => setInviteContractorExpiration(e.target.value)}
                  style={styles.inviteSelect}
                  required
                  title="Contractor expiration date is required"
                />
              )}
            </div>
            
            <button
              style={{
                ...styles.inviteButton,
                ...(inviteEmail.trim() && !isInviting ? {} : styles.buttonDisabled),
                backgroundColor: hoveredButton === 'invite' && inviteEmail.trim() && !isInviting ? '#059669' : 
                  inviteEmail.trim() && !isInviting ? '#10b981' : '#9ca3af',
              }}
              disabled={!inviteEmail.trim() || isInviting}
              onMouseEnter={() => setHoveredButton('invite')}
              onMouseLeave={() => setHoveredButton(null)}
              onClick={handleInviteUser}
            >
              <FaUserPlus style={styles.inviteIcon} />
              {isInviting ? "Sending..." : "Send Invitation"}
            </button>
          </div>
        </div>
      )}

      {/* Prefer backend-provided team list for PM/Admin; fallback to local crew */}
      {teamMembers.length > 0 ? (
        <>
          <div style={{ marginBottom: "1.5rem" }}>
            <h3 style={{ margin: 0, color: "#374151" }}>Project Managers</h3>
            <div style={styles.grid}>
              {teamMembers.filter((m) => m.role === "project_manager").map((m, idx) => (
                <div key={`pm-${idx}`} style={styles.card}>
                  {canEdit && (
                    <button
                      style={styles.removeButton}
                      onClick={() => handleRemoveTeamMember(m.id, true)}
                      title="Remove project manager"
                    >
                      <FaTrash />
                    </button>
                  )}
                  <div style={styles.avatarContainer}>
                    {m.profileImageUrl ? (
                      <img src={m.profileImageUrl} alt={(m.firstName||"User") + " profile"} style={styles.avatarImage} onError={(e) => (e.target.style.display = "none")} />
                    ) : (
                      <div style={styles.avatar}>
                        <FaUser style={styles.avatarIcon} />
                      </div>
                    )}
                  </div>
                  <div style={styles.cardContent}>
                    <h3 style={styles.memberName}>{[m.firstName, m.lastName].filter(Boolean).join(" ") || m.emailAddress || "Project Manager"}</h3>
                    <div style={styles.contactInfo}>
                      <div style={styles.contactItem}>
                        <span style={styles.label}>Email:</span>
                        <span style={styles.value}>{m.emailAddress || "—"}</span>
                      </div>
                      {m.phoneNumber && (
                        <div style={styles.contactItem}>
                          <span style={styles.label}>Phone:</span>
                          <span style={styles.value}>{m.phoneNumber}</span>
                        </div>
                      )}
                    </div>
                  </div>
                </div>
              ))}
            </div>
          </div>

          <div style={{ display: "flex", alignItems: "center", gap: 8, marginBottom: "0.5rem" }}>
            <h3 style={{ margin: 0, color: "#374151" }}>Team Members</h3>
            {loadingTeam && <span style={{ color: "#6b7280", fontStyle: "italic" }}>(loading)</span>}
          </div>
          {teamMembers.filter((m) => m.role !== "project_manager").length === 0 ? (
            <div style={styles.emptyState}>
              <FaUser style={styles.emptyIcon} />
              <p style={styles.emptyText}>No team members yet.</p>
            </div>
          ) : (
            <div style={styles.grid}>
              {teamMembers.filter((m) => m.role !== "project_manager").map((m, idx) => (
                <div key={`mem-${idx}`} style={styles.card}>
                  {canEdit && (
                    <button
                      style={styles.removeButton}
                      onClick={() => handleRemoveTeamMember(m.id, false)}
                      title="Remove member"
                    >
                      <FaTrash />
                    </button>
                  )}
                  <div style={styles.avatarContainer}>
                    {m.profileImageUrl ? (
                      <img src={m.profileImageUrl} alt={(m.firstName||"User") + " profile"} style={styles.avatarImage} onError={(e) => (e.target.style.display = "none")} />
                    ) : (
                      <div style={styles.avatar}>
                        <FaUser style={styles.avatarIcon} />
                      </div>
                    )}
                  </div>
                  <div style={styles.cardContent}>
                    <h3 style={styles.memberName}>{[m.firstName, m.lastName].filter(Boolean).join(" ") || m.emailAddress || "Member"}</h3>
                    <div style={styles.contactInfo}>
                      <div style={styles.contactItem}>
                        <span style={styles.label}>Email:</span>
                        <span style={styles.value}>{m.emailAddress || "—"}</span>
                      </div>
                      {m.phoneNumber && (
                        <div style={styles.contactItem}>
                          <span style={styles.label}>Phone:</span>
                          <span style={styles.value}>{m.phoneNumber}</span>
                        </div>
                      )}
                    </div>
                  </div>
                </div>
              ))}
            </div>
          )}
        </>
      ) : crewResolved.length === 0 ? (
        <div style={styles.emptyState}>
          <FaUser style={styles.emptyIcon} />
          <p style={styles.emptyText}>No team members yet.</p>
          {!isEditing && canEdit && (
            <button style={styles.addFirstButton} onClick={() => setIsEditing(true)}>
              Add First Member
            </button>
          )}
        </div>
      ) : (
        <div style={styles.grid}>
          {crewResolved.map((member, index) => (
            <div key={index} style={styles.card}>
              {isEditing && (
                <button
                  style={styles.removeButton}
                  onClick={() => handleRemoveMemberFromEdit(index)}
                  title="Remove member"
                >
                  <FaTrash />
                </button>
              )}

                <div style={styles.avatarContainer}>
                    {member.profileImageUrl ? (
                        <img
                            src={member.profileImageUrl}
                            alt={`${member.name || "User"} profile`}
                            style={styles.avatarImage}
                            onError={(e) => (e.target.style.display = "none")}
                        />
                    ) : (
                        <div style={styles.avatar}>
                            <FaUser style={styles.avatarIcon}/>
                        </div>
                    )}
                </div>

                <div style={styles.cardContent}>
                    <h3 style={styles.memberName}>{member.name || "Member"}</h3>

                    <div style={styles.contactInfo}>
                        <div style={styles.contactItem}>
                            <span style={styles.label}>Email:</span>
                            <span style={styles.value}>{member.email || "—"}</span>
                  </div>
                  <div style={styles.contactItem}>
                    <span style={styles.label}>Phone:</span>
                    <span style={styles.value}>{member.phoneNumber || "—"}</span>
                  </div>
                </div>
              </div>
            </div>
          ))}
        </div>
      )}

      {/* Pending Invitations (PM/Admin only) - moved to bottom */}
      {userRole !== "worker" && (
        <div style={{ marginTop: "2rem" }}>
          <div style={{ display: "flex", alignItems: "center", gap: 8, marginBottom: "0.5rem" }}>
            <h3 style={{ margin: 0, color: "#374151" }}>Pending Invitations</h3>
            {loadingInvites && <span style={{ color: "#6b7280", fontStyle: "italic" }}>(loading)</span>}
          </div>
          {invitations.filter((i) => i.status === "pending").length === 0 ? (
            <div style={styles.emptyState}>
              <FaUser style={styles.emptyIcon} />
              <p style={styles.emptyText}>No pending invitations.</p>
            </div>
          ) : (
            <div style={styles.grid}>
              {invitations
                .filter((i) => i.status === "pending")
                .map((inv, idx) => (
                  <div key={`inv-${idx}`} style={styles.card}>
                    <div style={styles.cardContent}>
                      <h3 style={styles.memberName}>{inv.email}</h3>
                      <div style={styles.contactInfo}>
                        <div style={styles.contactItem}>
                          <span style={styles.label}>Role:</span>
                          <span style={styles.value}>{inv.role || "—"}</span>
                        </div>
                        {inv.workerType && (
                          <div style={styles.contactItem}>
                            <span style={styles.label}>Worker Type:</span>
                            <span style={styles.value}>{inv.workerType}</span>
                          </div>
                        )}
                        <div style={styles.contactItem}>
                          <span style={styles.label}>Expires:</span>
                          <span style={styles.value}>{inv.expiresAt ? new Date(inv.expiresAt).toLocaleString() : "—"}</span>
                        </div>
                      </div>
                    </div>
                  </div>
                ))}
            </div>
          )}
        </div>
      )}
    </div>
  );
};

const styles = {
    container: { maxWidth: "1400px", margin: "0 auto" },
    header: {
        display: "flex",
        justifyContent: "space-between",
        alignItems: "center",
        marginBottom: "2rem",
    },
    title: { fontSize: "1.8rem", fontWeight: "600", color: "#2c3e50", margin: 0 },
    editButton: {
        display: "flex",
        alignItems: "center",
        gap: "0.5rem",
        padding: "0.7rem 1.5rem",
        background: "linear-gradient(135deg, #2373f3 0%, #4facfe 100%)",
        color: "white",
        border: "none",
        borderRadius: "8px",
        fontSize: "0.95rem",
        fontWeight: "600",
        cursor: "pointer",
        transition: "background-color 0.2s",
    },
    btnDisabled: { opacity: 0.6, cursor: "not-allowed" },
    editActions: { display: "flex", gap: "0.75rem" },
    saveButton: {
        display: "flex",
        alignItems: "center",
        gap: "0.5rem",
        padding: "0.7rem 1.5rem",
        backgroundColor: "#10b981",
        color: "white",
        border: "none",
        borderRadius: "8px",
        fontSize: "0.95rem",
        fontWeight: "600",
        cursor: "pointer",
        transition: "background-color 0.2s",
    },
    cancelButton: {
        display: "flex",
        alignItems: "center",
        gap: "0.5rem",
        padding: "0.7rem 1.5rem",
        backgroundColor: "#6b7280",
        color: "white",
        border: "none",
        borderRadius: "8px",
        fontSize: "0.95rem",
        fontWeight: "600",
        cursor: "pointer",
        transition: "background-color 0.2s",
    },
    addMemberSection: {
        marginBottom: "2rem",
        padding: "1.5rem",
        backgroundColor: "#f8fafc",
        borderRadius: "12px",
        border: "2px dashed #cbd5e1",
    },
    unifiedSearchContainer: {
        position: "relative",
        flex: 1,
    },
    searchInputContainer: {
        position: "relative",
        display: "flex",
        alignItems: "center",
    },
    unifiedSearchInput: {
        width: "100%",
        padding: "0.8rem 1rem",
        paddingRight: "2.5rem",
        fontSize: "1rem",
        border: "2px solid #e5e7eb",
        borderRadius: "8px",
        outline: "none",
        transition: "border-color 0.2s",
        backgroundColor: "white",
    },
    clearButton: {
        position: "absolute",
        right: "0.5rem",
        background: "none",
        border: "none",
        color: "#6b7280",
        cursor: "pointer",
        padding: "0.25rem",
        borderRadius: "4px",
        display: "flex",
        alignItems: "center",
        justifyContent: "center",
        fontSize: "0.875rem",
        transition: "color 0.2s",
    },
    dropdown: {
        position: "absolute",
        top: "100%",
        left: 0,
        right: 0,
        backgroundColor: "white",
        border: "1px solid #e5e7eb",
        borderRadius: "0 0 8px 8px",
        boxShadow: "0 4px 6px -1px rgba(0, 0, 0, 0.1), 0 2px 4px -1px rgba(0, 0, 0, 0.06)",
        maxHeight: "300px",
        overflowY: "auto",
        zIndex: 1000,
    },
    dropdownItem: {
        padding: "0.75rem 1rem",
        borderBottom: "1px solid #f3f4f6",
        transition: "background-color 0.2s",
    },
    workerInfo: {
        display: "flex",
        flexDirection: "column",
        gap: "0.25rem",
    },
    workerName: {
        fontSize: "0.95rem",
        fontWeight: "600",
        color: "#2c3e50",
    },
    workerDetails: {
        display: "flex",
        gap: "0.75rem",
        fontSize: "0.85rem",
        color: "#6b7280",
    },
    workerDetail: {
        fontSize: "0.85rem",
        color: "#6b7280",
    },
    alreadyAddedText: {
        color: "#9ca3af",
        fontStyle: "italic",
    },
    loadingText: {
        textAlign: "center",
        color: "#6b7280",
        fontStyle: "italic",
    },
    noResultsText: {
        textAlign: "center",
        color: "#6b7280",
        fontStyle: "italic",
    },
    searchResultsCount: {
        padding: "0.5rem 1rem",
        fontSize: "0.875rem",
        color: "#6b7280",
        backgroundColor: "#f8fafc",
        borderTop: "1px solid #e5e7eb",
        textAlign: "center",
        fontStyle: "italic",
    },
    addButton: {
        display: "flex",
        alignItems: "center",
        gap: "0.5rem",
        padding: "0.8rem 1.5rem",
        background: "linear-gradient(135deg, #2373f3 0%, #4facfe 100%)",
        color: "white",
        border: "none",
        borderRadius: "8px",
        fontSize: "0.95rem",
        fontWeight: "600",
        cursor: "pointer",
        transition: "background-color 0.2s",
        whiteSpace: "nowrap",
    },
    grid: {
        display: "grid",
        gridTemplateColumns: "repeat(auto-fill, minmax(280px, 1fr))",
        gap: "1.5rem",
    },
    card: {
        position: "relative",
        backgroundColor: "white",
        padding: "1rem",
        borderRadius: "12px",
        boxShadow: "0 2px 8px rgba(0, 0, 0, 0.08)",
        transition: "transform 0.2s, box-shadow 0.2s",
    },
    removeButton: {
        position: "absolute",
        top: "0.75rem",
        right: "0.75rem",
        backgroundColor: "#fee2e2",
        color: "#dc2626",
        border: "none",
        borderRadius: "6px",
        padding: "0.5rem",
        cursor: "pointer",
        fontSize: "0.9rem",
        transition: "background-color 0.2s",
        display: "flex",
        alignItems: "center",
        justifyContent: "center",
    },
    avatarContainer: { display: "flex", justifyContent: "center", marginBottom: "0.75rem" },
    avatar: {
        width: "60px",
        height: "60px",
        borderRadius: "50%",
        backgroundColor: "#e5e7eb",
        display: "flex",
        alignItems: "center",
        justifyContent: "center",
        border: "3px solid #f3f4f6",
    },
    avatarIcon: { fontSize: "2rem", color: "#9ca3af" },
    cardContent: { textAlign: "center" },
    memberName: {
        fontSize: "1.1rem",
        fontWeight: "700",
        color: "#2c3e50",
        marginBottom: "0.75rem",
        margin: 0,
    },
    contactInfo: {
        marginTop: "0.75rem",
        display: "flex",
        flexDirection: "column",
        gap: "0.4rem",
        textAlign: "left",
        backgroundColor: "#f8fafc",
        padding: "0.75rem",
        borderRadius: "8px",
    },
    contactItem: { display: "flex", justifyContent: "space-between", alignItems: "center", fontSize: "0.85rem" },
    label: { fontWeight: "600", color: "#6b7280" },
    value: { color: "#2c3e50" },
    emptyState: {
        textAlign: "center",
        padding: "4rem 2rem",
        backgroundColor: "#f8fafc",
        borderRadius: "12px",
        border: "2px dashed #cbd5e1",
    },
    emptyIcon: { fontSize: "4rem", color: "#cbd5e1", marginBottom: "1rem" },
    emptyText: { fontSize: "1.1rem", color: "#6b7280", marginBottom: "1.5rem" },
    addFirstButton: {
        padding: "0.8rem 1.5rem",
        background: "linear-gradient(135deg, #2373f3 0%, #4facfe 100%)",
        color: "white",
        border: "none",
        borderRadius: "8px",
        fontSize: "1rem",
        fontWeight: "600",
        cursor: "pointer",
        transition: "background-color 0.2s",
    },
    // Invite section styles
    inviteSection: {
        backgroundColor: "#f8fafc",
        border: "1px solid #e5e7eb",
        borderRadius: "12px",
        padding: "1.5rem",
        marginBottom: "2rem",
    },
    inviteTitle: {
        fontSize: "1.2rem",
        fontWeight: "600",
        color: "#2c3e50",
        margin: "0 0 0.5rem 0",
    },
    inviteDescription: {
        fontSize: "0.9rem",
        color: "#6b7280",
        margin: "0 0 1.5rem 0",
        lineHeight: "1.4",
    },
    inviteForm: {
        display: "flex",
        flexDirection: "column",
        gap: "1rem",
    },
    inviteInputGroup: {
        display: "flex",
        gap: "0.75rem",
        alignItems: "flex-end",
        flexWrap: "wrap",
    },
    inviteInput: {
        flex: 1,
        minWidth: "200px",
        padding: "0.75rem 1rem",
        border: "1px solid #d1d5db",
        borderRadius: "8px",
        fontSize: "1rem",
        outline: "none",
        transition: "border-color 0.2s, box-shadow 0.2s",
    },
    inviteSelect: {
        padding: "0.75rem 1rem",
        border: "1px solid #d1d5db",
        borderRadius: "8px",
        fontSize: "1rem",
        outline: "none",
        backgroundColor: "white",
        cursor: "pointer",
        minWidth: "150px",
    },
    inviteMessage: {
        padding: "0.75rem 1rem",
        borderRadius: "8px",
        fontSize: "0.9rem",
        fontWeight: "500",
        backgroundColor: "#f0f9ff",
        border: "1px solid #0ea5e9",
        color: "#0c4a6e",
    },
    inviteButton: {
        padding: "0.75rem 1.5rem",
        backgroundColor: "#10b981",
        color: "white",
        border: "none",
        borderRadius: "8px",
        fontSize: "1rem",
        fontWeight: "600",
        cursor: "pointer",
        transition: "background-color 0.2s",
        display: "flex",
        alignItems: "center",
        gap: "0.5rem",
        alignSelf: "flex-start",
    },
    inviteIcon: {
        fontSize: "0.9rem",
    },
    buttonDisabled: {
        backgroundColor: "#9ca3af",
        cursor: "not-allowed",
    },
    avatarImage: {
        width: "60px",
        height: "60px",
        borderRadius: "50%",
        objectFit: "cover",
        border: "3px solid #f3f4f6",
        backgroundColor: "#f9fafb",
    },
};

export default TeamTab;<|MERGE_RESOLUTION|>--- conflicted
+++ resolved
@@ -213,12 +213,8 @@
     }
   };
 
-<<<<<<< HEAD
   const handleRemoveMember = (index) => {
     const memberName = crewResolved[index]?.name || "Team member";
-=======
-  const handleRemoveMemberFromEdit = (index) => {
->>>>>>> ec2d6b23
     setCrew((prev) => prev.filter((_, i) => i !== index));
     showSnackbar(`${memberName} removed from team`, 'warning');
   };
