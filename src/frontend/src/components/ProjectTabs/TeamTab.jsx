--- conflicted
+++ resolved
@@ -133,7 +133,7 @@
     };
     return typeMap[workerType.toLowerCase()] || workerType.charAt(0).toUpperCase() + workerType.slice(1).replace(/_/g, ' ');
   };
-  
+
   // Enhanced search function that searches across name, email, and phone
   const searchWorkers = (workers, searchTerm) => {
     if (!searchTerm.trim()) return workers;
@@ -279,7 +279,7 @@
       await onUpdate?.({ crewMembers: payload });
       setIsEditing(false);
       showSnackbar("Team changes saved successfully!", "success");
-      
+
       // Refresh team members list to show updated crew immediately
       if (userRole && userRole !== "worker" && project?.id) {
         try {
@@ -393,10 +393,6 @@
         }
     };
 
-<<<<<<< HEAD
-    // Can edit only if: (1) user is PM/Admin AND (2) project is not frozen
-    const canEdit = userRole !== "worker" && !isProjectFrozen();
-=======
   const handleStartConversation = async (targetUserId, displayName = "this user") => {
     if (!targetUserId) {
       showSnackbar("Messaging isn't available for this person yet.", "warning");
@@ -412,9 +408,8 @@
       showSnackbar(errorMessage, "error");
     }
   };
-
-  const canEdit = userRole !== "worker"; // Only PM/Admin edit; adjust as needed
->>>>>>> af1f84fa
+    // Can edit only if: (1) user is PM/Admin AND (2) project is not frozen
+    const canEdit = userRole !== "worker" && !isProjectFrozen();
 
   return (
     <div style={styles.container}>
@@ -556,13 +551,8 @@
         </div>
       )}
 
-<<<<<<< HEAD
       {/* Invite User Section - Only for Project Managers/Admins on active projects */}
       {canEdit && !isProjectFrozen() && (
-=======
-      {/* Invite User Section - Only for Project Managers/Admins when editing */}
-      {isEditing && canEdit && (
->>>>>>> af1f84fa
         <div style={styles.inviteSection}>
           <h3 style={styles.inviteTitle}>Invite New User</h3>
           <p style={styles.inviteDescription}>
@@ -770,20 +760,6 @@
           )}
         </div>
       ) : (
-<<<<<<< HEAD
-        <div style={styles.grid}>
-          {crewResolved.map((member, index) => (
-            <div key={index} style={styles.card}>
-              {isEditing && !isProjectFrozen() && (
-                <button
-                  style={styles.removeButton}
-                  onClick={() => handleRemoveMember(index)}
-                  title="Remove member"
-                >
-                  <FaTrash />
-                </button>
-              )}
-=======
         <>
           {projectManagerInfo && (
             <div style={{ marginBottom: "1.5rem" }}>
@@ -799,7 +775,6 @@
                       <FaTrash />
                     </button>
                   )}
->>>>>>> af1f84fa
 
                   <div style={styles.avatarContainer}>
                     {projectManagerInfo.profileImageUrl ? (
